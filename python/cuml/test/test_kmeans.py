# Copyright (c) 2019, NVIDIA CORPORATION.
#
# Licensed under the Apache License, Version 2.0 (the "License");
# you may not use this file except in compliance with the License.
# You may obtain a copy of the License at
#
#     http://www.apache.org/licenses/LICENSE-2.0
#
# Unless required by applicable law or agreed to in writing, software
# distributed under the License is distributed on an "AS IS" BASIS,
# WITHOUT WARRANTIES OR CONDITIONS OF ANY KIND, either express or implied.
# See the License for the specific language governing permissions and
# limitations under the License.
#

import pytest
import numpy as np
import cuml
from sklearn import cluster
from sklearn.preprocessing import StandardScaler
from cuml.test.utils import fit_predict, get_pattern, clusters_equal

<<<<<<< HEAD
dataset_names = ['blobs', 'noisy_circles'] + \
                [pytest.param(ds, marks=pytest.mark.xfail)
                 for ds in ['noisy_moons', 'varied', 'aniso']]
=======
dataset_names = ['noisy_moons', 'varied', 'aniso', 'noisy_circles', 'blobs']
>>>>>>> 67fdd77d


@pytest.mark.parametrize('name', dataset_names)
def test_kmeans_sklearn_comparison(name, run_stress, run_quality):

    default_base = {'quantile': .3,
                    'eps': .3,
                    'damping': .9,
                    'preference': -200,
                    'n_neighbors': 10,
<<<<<<< HEAD
                    'n_clusters': 3}

    pat = get_pattern(name, 10000)
=======
                    'n_clusters': 20}
    n_samples = 10000
    if run_stress:
        pat = get_pattern(name, n_samples*50)
        params = default_base.copy()
        params.update(pat[1])
        X, y = pat[0]

    elif run_quality:
        pat = get_pattern(name, n_samples)
        params = default_base.copy()
        params.update(pat[1])
        X, y = pat[0]
>>>>>>> 67fdd77d

    else:
        pat = get_pattern(name, np.int32(n_samples/2))
        params = default_base.copy()
        params.update(pat[1])
        X, y = pat[0]

    X = StandardScaler().fit_transform(X)
    kmeans = cluster.KMeans(n_clusters=params['n_clusters'])
    cuml_kmeans = cuml.KMeans(n_clusters=params['n_clusters'])

    clustering_algorithms = (
        ('sk_Kmeans', kmeans),
        ('cuml_Kmeans', cuml_kmeans),
    )

    sk_y_pred, _ = fit_predict(clustering_algorithms[0][1],
                               clustering_algorithms[0][0], X)

    kmeans.fit(X)
    cu_y_pred, _ = fit_predict(clustering_algorithms[1][1],
                               clustering_algorithms[1][0], X)

    if name == 'noisy_circles':
        assert (np.sum(sk_y_pred) - np.sum(cu_y_pred))/len(sk_y_pred) < 2e-3

    else:
        assert clusters_equal(sk_y_pred, cu_y_pred, params['n_clusters'])<|MERGE_RESOLUTION|>--- conflicted
+++ resolved
@@ -20,13 +20,10 @@
 from sklearn.preprocessing import StandardScaler
 from cuml.test.utils import fit_predict, get_pattern, clusters_equal
 
-<<<<<<< HEAD
+
 dataset_names = ['blobs', 'noisy_circles'] + \
                 [pytest.param(ds, marks=pytest.mark.xfail)
                  for ds in ['noisy_moons', 'varied', 'aniso']]
-=======
-dataset_names = ['noisy_moons', 'varied', 'aniso', 'noisy_circles', 'blobs']
->>>>>>> 67fdd77d
 
 
 @pytest.mark.parametrize('name', dataset_names)
@@ -37,25 +34,9 @@
                     'damping': .9,
                     'preference': -200,
                     'n_neighbors': 10,
-<<<<<<< HEAD
                     'n_clusters': 3}
 
     pat = get_pattern(name, 10000)
-=======
-                    'n_clusters': 20}
-    n_samples = 10000
-    if run_stress:
-        pat = get_pattern(name, n_samples*50)
-        params = default_base.copy()
-        params.update(pat[1])
-        X, y = pat[0]
-
-    elif run_quality:
-        pat = get_pattern(name, n_samples)
-        params = default_base.copy()
-        params.update(pat[1])
-        X, y = pat[0]
->>>>>>> 67fdd77d
 
     else:
         pat = get_pattern(name, np.int32(n_samples/2))
