--- conflicted
+++ resolved
@@ -281,7 +281,7 @@
         if ((seed is not None) and (n_streams != 1)):
             warnings.warn("Setting the random seed does not fully guarantee"
                           " the exact same results at this time.")
-        self._model_pbuf_bytes = []
+        self.model_pbuf_bytes = []
         cdef RandomForestMetaData[float, float] *rf_forest = \
             new RandomForestMetaData[float, float]()
         self.rf_forest = <size_t> rf_forest
@@ -298,7 +298,7 @@
         del state['handle']
         if self.n_cols:
             # only if model has been fit previously
-            self._model_pbuf_bytes = self._get_model_info()
+            self.model_pbuf_bytes = self._get_model_info()
         cdef size_t params_t = <size_t> self.rf_forest
         cdef  RandomForestMetaData[float, float] *rf_forest = \
             <RandomForestMetaData[float, float]*>params_t
@@ -308,7 +308,7 @@
             <RandomForestMetaData[double, double]*>params_t64
 
         state['verbose'] = self.verbose
-        state["model_pbuf_bytes"] = self._model_pbuf_bytes
+        state["model_pbuf_bytes"] = self.model_pbuf_bytes
 
         if self.dtype == np.float32:
             state["rf_params"] = rf_forest.rf_params
@@ -325,7 +325,7 @@
         cdef  RandomForestMetaData[double, double] *rf_forest64 = \
             new RandomForestMetaData[double, double]()
 
-        self._model_pbuf_bytes = state["model_pbuf_bytes"]
+        self.model_pbuf_bytes = state["model_pbuf_bytes"]
 
         if state["dtype"] == np.float32:
             rf_forest.rf_params = state["rf_params"]
@@ -368,7 +368,7 @@
                               rf_forest,
                               <int> self.n_cols,
                               <int> task_category,
-                              <vector[unsigned char] &> self._model_pbuf_bytes)
+                              <vector[unsigned char] &> self.model_pbuf_bytes)
 
         mod_ptr = <size_t> cuml_model_ptr
         fit_mod_ptr = ctypes.c_void_p(mod_ptr).value
@@ -408,7 +408,7 @@
     def concatenate_model_bytes(self, concat_model_handle):
         cdef uintptr_t model_ptr = <uintptr_t> concat_model_handle
         concat_model_bytes = save_model(<ModelHandle> model_ptr)
-        self._model_pbuf_bytes = concat_model_bytes
+        self.model_pbuf_bytes = concat_model_bytes
         return concat_model_bytes
 
     def fit(self, X, y, convert_dtype=False):
@@ -437,7 +437,6 @@
         X_m, n_rows, self.n_cols, self.dtype = \
             input_to_cuml_array(X, check_dtype=[np.float32, np.float64])
         X_ptr = X_m.ptr
-
         y_m, _, _, _ = \
             input_to_cuml_array(y, check_dtype=self.dtype,
                                 convert_to_dtype=(self.dtype if convert_dtype
@@ -507,21 +506,13 @@
 
         out_type = self._get_output_type(X)
         cdef ModelHandle cuml_model_ptr
-<<<<<<< HEAD
         _, n_rows, n_cols, dtype = \
             input_to_cuml_array(X, order='C',
                                 convert_to_dtype=(self.dtype if convert_dtype
                                                   else None),
                                 check_cols=self.n_cols)
-=======
-        X_m, _, n_rows, n_cols, X_type = \
-            input_to_dev_array(X, order='C', check_dtype=self.dtype,
-                               convert_to_dtype=(self.dtype if convert_dtype
-                                                 else None),
-                               check_cols=self.n_cols)
->>>>>>> 3a8734f1
-
-        if X_type == np.float64 and not convert_dtype:
+
+        if dtype == np.float64 and not convert_dtype:
             raise TypeError("GPU based predict only accepts np.float32 data. \
                             Please set convert_dtype=True to convert the test \
                             data to the same dtype as the data used to train, \
@@ -538,7 +529,7 @@
                               rf_forest,
                               <int> n_cols,
                               <int> task_category,
-                              <vector[unsigned char] &> self._model_pbuf_bytes)
+                              <vector[unsigned char] &> self.model_pbuf_bytes)
         mod_ptr = <size_t> cuml_model_ptr
         treelite_handle = ctypes.c_void_p(mod_ptr).value
 
@@ -560,7 +551,6 @@
                                              algo=algo,
                                              storage_type=storage_type)
         preds = tl_to_fil_model.predict(X)
-        #del(X_m)
         return preds.to_output(out_type)
 
     def _predict_model_on_cpu(self, X, convert_dtype):
