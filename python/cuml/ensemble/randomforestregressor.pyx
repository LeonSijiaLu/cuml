--- conflicted
+++ resolved
@@ -48,12 +48,10 @@
 
 cimport cuml.common.handle
 cimport cuml.common.cuda
-<<<<<<< HEAD
 import cuml.common.logger as logger
 
-=======
 cimport cython
->>>>>>> 0c3b1ce9
+
 
 cdef extern from "cuml/ensemble/randomforest.hpp" namespace "ML":
 
