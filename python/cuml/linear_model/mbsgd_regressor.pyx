--- conflicted
+++ resolved
@@ -168,16 +168,7 @@
             will increase memory used for the method.
         """
         self._set_n_features_in(X)
-<<<<<<< HEAD
         self.solver_model.fit(X, y, convert_dtype=convert_dtype)
-=======
-        self._set_output_type(X)
-
-        self.cu_mbsgd_classifier.fit(X, y, convert_dtype=convert_dtype)
-        self._coef_ = self.cu_mbsgd_classifier._coef_
-        self.intercept_ = self.cu_mbsgd_classifier.intercept_
->>>>>>> ac498d05
-
         return self
 
     def predict(self, X, convert_dtype=False):
