#
# Copyright (c) 2019-2020, NVIDIA CORPORATION.
#
# Licensed under the Apache License, Version 2.0 (the "License");
# you may not use this file except in compliance with the License.
# You may obtain a copy of the License at
#
#     http://www.apache.org/licenses/LICENSE-2.0
#
# Unless required by applicable law or agreed to in writing, software
# distributed under the License is distributed on an "AS IS" BASIS,
# WITHOUT WARRANTIES OR CONDITIONS OF ANY KIND, either express or implied.
# See the License for the specific language governing permissions and
# limitations under the License.
#

import cuml.utils.numba_utils

import copy
import cudf
import cupy as cp
import numpy as np
import warnings

from collections import namedtuple
from collections.abc import Collection

from cuml.utils import rmm_cupy_ary
from numba import cuda


cuml_array = namedtuple('cuml_array', 'array n_rows n_cols dtype')

# inp_array is deprecated and will be dropped
inp_array = namedtuple('inp_array', 'array pointer n_rows n_cols dtype')


def get_dev_array_ptr(ary):
    """
    Returns ctype pointer of a numba style device array

    Deprecated: will be removed once all codebase uses cuml Array
    """
    return ary.device_ctypes_pointer.value


def get_cudf_column_ptr(col):
    """
<<<<<<< HEAD
    Returns ctype pointer of a cudf column
=======
    Returns pointer of a cudf Series
    """
    return col.__cuda_array_interface__['data'][0]

>>>>>>> d954b479

    Deprecated: will be removed once all codebase uses cuml Array
    """
    return cudf._lib.cudf.get_column_data_ptr(col._column)


def input_to_cuml_array(X, order='F', deepcopy=False,
                       check_dtype=False, convert_to_dtype=False,
                       check_cols=False, check_rows=False,
                       fail_on_order=False):

    """
    Convert input X to cuML Array.

    Acceptable input formats:

    * cuDF Dataframe - returns a deep copy always.
    * cuDF Series - returns by reference or a deep copy depending on
        `deepcopy`.
    * Numpy array - returns a copy in device always
    * cuda array interface compliant array (like Cupy) - returns a
        reference unless `deepcopy`=True.
    * numba device array - returns a reference unless deepcopy=True

    Parameters
    ----------

    X : cuDF.DataFrame, cuDF.Series, numba array, NumPy array or any
        cuda_array_interface compliant array like CuPy or pytorch.

    order: string (default: 'F')
        Whether to return a F-major or C-major array. Used to check the order
        of the input. If fail_on_order=True method will raise ValueError,
        otherwise it will convert X to be of order `order`.

    deepcopy: boolean (default: False)
        Set to True to always return a deep copy of X.

    check_dtype: np.dtype (default: False)
        Set to a np.dtype to throw an error if X is not of dtype `check_dtype`.

    convert_to_dtype: np.dtype (default: False)
        Set to a dtype if you want X to be converted to that dtype if it is
        not that dtype already.

    check_cols: int (default: False)
        Set to an int `i` to check that input X has `i` columns. Set to False
        (default) to not check at all.

    check_rows: boolean (default: False)
        Set to an int `i` to check that input X has `i` columns. Set to False
        (default) to not check at all.

    fail_on_order: boolean (default: False)
        Set to True if you want the method to raise a ValueError if X is not
        of order `order`.

    Returns
    -------
    `cuml_array`: namedtuple('cuml_array', 'array n_rows n_cols dtype')

        A new cuML Array and associated data.

    """

    # temporarily importing here, until github issue #xx reorganizing utils
    # is dealt with. Otherwise circular import causes issues
    from cuml.common import Array

    # dtype conversion

    if convert_to_dtype:
        X = convert_dtype(X, to_dtype=convert_to_dtype)
        check_dtype = False

    # format conversion

    if (isinstance(X, cudf.Series)):
        if X.null_count != 0:
            raise ValueError("Error: cuDF Series has missing/null values, " +
                             " which are not supported by cuML.")

    if isinstance(X, cudf.DataFrame):
        if order == 'F':
            X_m = Array(data=X.as_gpu_matrix(order='F'))
        elif order == 'C':
            X_m = Array(data=cuml.utils.numba_utils.row_matrix(X))

    elif cuda.is_cuda_array(X) or isinstance(X, np.ndarray):
        X_m = Array(data=X)

        if deepcopy:
            X_m = copy.deepcopy(X_m)

    else:
        msg = "X matrix format " + str(X.__class__) + " not supported"
        raise TypeError(msg)

    if check_dtype:
        if not isinstance(check_dtype, list):
            check_dtype = [check_dtype]

        check_dtype = [np.dtype(dtype) for dtype in check_dtype]

        if X_m.dtype not in check_dtype:
            type_str = X_m.dtype
            del X_m
            raise TypeError("Expected input to be of type in " +
                            str(check_dtype) + " but got " + str(type_str))

    # Checks based on parameters

    n_rows = X_m.shape[0]
    if len(X_m.shape) > 1:
        n_cols = X_m.shape[1]
    else:
        n_cols = 1

    if check_cols:
        if n_cols != check_cols:
            raise ValueError("Expected " + str(check_cols) +
                             " columns but got " + str(n_cols) +
                             " columns.")

    if check_rows:
        if n_rows != check_rows:
            raise ValueError("Expected " + str(check_rows) +
                             " rows but got " + str(n_rows) +
                             " rows.")

    if X_m.order != order:
        if fail_on_order:
            raise ValueError("Expected " + order_to_str(order) +
                             " major order, but got the opposite.")
        else:
            warnings.warn("Expected " + order_to_str(order) + " major order, "
                          "but got the opposite. Converting data, this will "
                          "result in additional memory utilization.")
            X_m = rmm_cupy_ary(cp.array, X_m, copy=False, order=order)
            X_m = Array(data=X_m)

    return cuml_array(array=X_m, n_rows=n_rows, n_cols=n_cols, dtype=X_m.dtype)


def input_to_dev_array(X, order='F', deepcopy=False,
                       check_dtype=False, convert_to_dtype=False,
                       check_cols=False, check_rows=False,
                       fail_on_order=False):
    """
    *** Deprecated, used in classes that have not migrated to use cuML Array
    yet. Please use input_to_cuml_array instead for cuml Array. ***

    Convert input X to device array suitable for C++ methods.

    Acceptable input formats:

    * cuDF Dataframe - returns a deep copy always.
    * cuDF Series - returns by reference or a deep copy depending on
        `deepcopy`.
    * Numpy array - returns a copy in device always
    * cuda array interface compliant array (like Cupy) - returns a
        reference unless `deepcopy`=True.
    * numba device array - returns a reference unless deepcopy=True

    Parameters
    ----------

    X : cuDF.DataFrame, cuDF.Series, numba array, NumPy array or any
        cuda_array_interface compliant array like CuPy or pytorch.

    order: string (default: 'F')
        Whether to return a F-major or C-major array. Used to check the order
        of the input. If fail_on_order=True method will raise ValueError,
        otherwise it will convert X to be of order `order`.

    deepcopy: boolean (default: False)
        Set to True to always return a deep copy of X.

    check_dtype: np.dtype (default: False)
        Set to a np.dtype to throw an error if X is not of dtype `check_dtype`.

    convert_to_dtype: np.dtype (default: False)
        Set to a dtype if you want X to be converted to that dtype if it is
        not that dtype already.

    check_cols: int (default: False)
        Set to an int `i` to check that input X has `i` columns. Set to False
        (default) to not check at all.

    check_rows: boolean (default: False)
        Set to an int `i` to check that input X has `i` columns. Set to False
        (default) to not check at all.

    fail_on_order: boolean (default: False)
        Set to True if you want the method to raise a ValueError if X is not
        of order `order`.

    Returns
    -------
    `inp_array`: namedtuple('inp_array', 'array pointer n_rows n_cols dtype')

        A new device array if the input was not a numba device
        array. It is a reference to the input X if it was a numba device array
        or cuda array interface compliant (like cupy)

    """

    ary_tuple = input_to_cuml_array(X,
                                    order=order,
                                    deepcopy=deepcopy,
                                    check_dtype=check_dtype,
                                    convert_to_dtype=convert_to_dtype,
                                    check_cols=check_cols,
                                    check_rows=check_rows,
                                    fail_on_order=fail_on_order)

    return inp_array(array=cuda.as_cuda_array(ary_tuple.array),
                     pointer=ary_tuple.array.ptr,
                     n_rows=ary_tuple.n_rows,
                     n_cols=ary_tuple.n_cols,
                     dtype=ary_tuple.dtype)


def convert_dtype(X, to_dtype=np.float32, legacy=True):
    """
    Convert X to be of dtype `dtype`

    Supported float dtypes for overflow checking.
    Todo: support other dtypes if needed.
    """

    # temporarily importing here, until github issue #xx reorganizing utils
    # is dealt with. Otherwise circular import causes issues
    from cuml.common import Array

    if isinstance(X, np.ndarray):
        dtype = X.dtype
        if dtype != to_dtype:
            X_m = X.astype(to_dtype)
            if len(X[X == np.inf]) > 0:
                raise TypeError("Data type conversion resulted"
                                "in data loss.")
            return X_m

    elif isinstance(X, cudf.Series) or isinstance(X, cudf.DataFrame):
        return X.astype(to_dtype)

    elif cuda.is_cuda_array(X):
        X_m = rmm_cupy_ary(cp.asarray, X)
        X_m = X_m.astype(to_dtype)
        if legacy:
            return cuda.as_cuda_array(X_m)
        else:
            return Array(data=X_m)

    else:
        raise TypeError("Received unsupported input type " % type(X))

    return X


def check_numba_order(dev_ary, order):
    if order == 'F':
        return dev_ary.is_f_contiguous()
    elif order == 'C':
        return dev_ary.is_c_contiguous()


def order_to_str(order):
    if order == 'F':
        return 'column (\'F\')'
    elif order == 'C':
        return 'row (\'C\')'


def input_to_host_array(X, order='F', deepcopy=False,
                        check_dtype=False, convert_to_dtype=False,
                        check_cols=False, check_rows=False,
                        fail_on_order=False):
    """
    Convert input X to host array (NumPy) suitable for C++ methods that accept
    host arrays.

    Acceptable input formats:

    * Numpy array - returns a pointer to the original input

    * cuDF Dataframe - returns a deep copy always

    * cuDF Series - returns by reference or a deep copy depending on `deepcopy`

    * cuda array interface compliant array (like Cupy) - returns a \
        reference unless deepcopy=True

    * numba device array - returns a reference unless deepcopy=True

    Parameters
        ----------

    X:
        cuDF.DataFrame, cuDF.Series, numba array, NumPy array or any
        cuda_array_interface compliant array like CuPy or pytorch.

    order: string (default: 'F')
        Whether to return a F-major or C-major array. Used to check the order
        of the input. If fail_on_order=True method will raise ValueError,
        otherwise it will convert X to be of order `order`.

    deepcopy: boolean (default: False)
        Set to True to always return a deep copy of X.

    check_dtype: np.dtype (default: False)
        Set to a np.dtype to throw an error if X is not of dtype `check_dtype`.

    convert_to_dtype: np.dtype (default: False)
        Set to a dtype if you want X to be converted to that dtype if it is
        not that dtype already.

    check_cols: int (default: False)
        Set to an int `i` to check that input X has `i` columns. Set to False
        (default) to not check at all.

    check_rows: boolean (default: False)
        Set to an int `i` to check that input X has `i` columns. Set to False
        (default) to not check at all.

    fail_on_order: boolean (default: False)
        Set to True if you want the method to raise a ValueError if X is not
        of order `order`.


    Returns
    -------
    `inp_array`: namedtuple('inp_array', 'array pointer n_rows n_cols dtype')

    `inp_array` is a new device array if the input was not a NumPy device
        array. It is a reference to the input X if it was a NumPy host array
    """

    if convert_to_dtype:
        X = convert_dtype(X, to_dtype=convert_to_dtype)
        check_dtype = False

    if isinstance(X, cudf.DataFrame):
        dtype = np.dtype(X[X.columns[0]]._column.dtype)
        if order == 'F':
            X_m = X.as_gpu_matrix(order='F')
        elif order == 'C':
            X_m = cuml.utils.numba_utils.row_matrix(X)
        X_m = X_m.copy_to_host()

    elif (isinstance(X, cudf.Series)):
        if X.null_count == 0:
            X_m = X.to_array()
        else:
            raise ValueError('cuDF Series has missing (null) values.')

    elif isinstance(X, np.ndarray):
        X_m = np.array(X, order=order, copy=deepcopy)

    elif cuda.is_cuda_array(X):
        # Use cuda array interface to create a device array by reference
        X_m = cuda.as_cuda_array(X)
        X_m = np.array(X_m.copy_to_host(), order=order)

    else:
        msg = "X matrix format " + str(X.__class__) + " not supported"
        raise TypeError(msg)

    dtype = X_m.dtype

    if check_dtype:
        if isinstance(check_dtype, type):
            if dtype != check_dtype:
                del X_m
                raise TypeError("Expected " + str(check_dtype) + "input but" +
                                " got " + str(dtype) + " instead.")
        elif isinstance(check_dtype, Collection):
            if dtype not in check_dtype:
                del X_m
                raise TypeError("Expected input to be of type in " +
                                str(check_dtype) + " but got " + str(dtype))

    n_rows = X_m.shape[0]
    if len(X_m.shape) > 1:
        n_cols = X_m.shape[1]
    else:
        n_cols = 1

    if check_cols:
        if n_cols != check_cols:
            raise ValueError("Expected " + str(check_cols) +
                             " columns but got " + str(n_cols) +
                             " columns.")

    if check_rows:
        if n_rows != check_rows:
            raise ValueError("Expected " + str(check_rows) +
                             " rows but got " + str(n_rows) +
                             " rows.")

    X_ptr = X_m.ctypes.data

    return inp_array(array=X_m, pointer=X_ptr, n_rows=n_rows, n_cols=n_cols,
                     dtype=dtype)<|MERGE_RESOLUTION|>--- conflicted
+++ resolved
@@ -46,18 +46,11 @@
 
 def get_cudf_column_ptr(col):
     """
-<<<<<<< HEAD
-    Returns ctype pointer of a cudf column
-=======
     Returns pointer of a cudf Series
+
+    Deprecated: will be removed once all codebase uses cuml Array
     """
     return col.__cuda_array_interface__['data'][0]
-
->>>>>>> d954b479
-
-    Deprecated: will be removed once all codebase uses cuml Array
-    """
-    return cudf._lib.cudf.get_column_data_ptr(col._column)
 
 
 def input_to_cuml_array(X, order='F', deepcopy=False,
