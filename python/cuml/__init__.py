--- conflicted
+++ resolved
@@ -107,11 +107,7 @@
 from cuml.linear_model.linear_regression import LinearRegression
 
 # Version configuration
-<<<<<<< HEAD
-__version__ = "23.04.01"
-=======
 __version__ = "23.06.00"
->>>>>>> 0c2a1035
 
 
 def __getattr__(name):
