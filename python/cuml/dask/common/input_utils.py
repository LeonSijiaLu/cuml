--- conflicted
+++ resolved
@@ -15,7 +15,6 @@
 #
 
 
-<<<<<<< HEAD
 import cudf
 import cuml.internals.logger as logger
 import cupy as cp
@@ -27,9 +26,11 @@
 
 from cuml.internals.memory_utils import with_cupy_rmm
 
+from functools import reduce
 from collections import OrderedDict
 from cudf import DataFrame
 from cudf import Series
+import dask.dataframe as dd
 from dask.dataframe import DataFrame as daskDataFrame
 from dask.dataframe import Series as daskSeries
 from dask_cudf.core import DataFrame as dcDataFrame
@@ -42,10 +43,6 @@
 
 from dask.distributed import wait
 from dask.distributed import default_client
-=======
-import dask.dataframe as dd
-from functools import reduce
->>>>>>> aba59263
 from toolz import first
 from dask.distributed import default_client
 from dask.distributed import wait
