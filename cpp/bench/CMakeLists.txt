# Copyright (c) 2019-2020, NVIDIA CORPORATION.
#
# Licensed under the Apache License, Version 2.0 (the "License");
# you may not use this file except in compliance with the License.
# You may obtain a copy of the License at
#
#     http://www.apache.org/licenses/LICENSE-2.0
#
# Unless required by applicable law or agreed to in writing, software
# distributed under the License is distributed on an "AS IS" BASIS,
# WITHOUT WARRANTIES OR CONDITIONS OF ANY KIND, either express or implied.
# See the License for the specific language governing permissions and
# limitations under the License.
#

cmake_minimum_required(VERSION 3.14 FATAL_ERROR)
cmake_policy(SET CMP0079 NEW)

###################################################################################################
# - build cuml bench executable -------------------------------------------------------------------

# TREELITE_DIR ${CMAKE_CURRENT_BINARY_DIR}/treelite

set(GBENCH_DIR ${CMAKE_CURRENT_BINARY_DIR}/benchmark)
set(GBENCH_BINARY_DIR ${PROJECT_BINARY_DIR}/benchmark)
set(GBENCH_INSTALL_DIR ${GBENCH_BINARY_DIR}/install)
set(GBENCH_LIB ${GBENCH_INSTALL_DIR}/lib/libbenchmark.a)

include(ExternalProject)
ExternalProject_Add(benchmark
  GIT_REPOSITORY    https://github.com/google/benchmark.git
  GIT_TAG           bf4f2ea0bd1180b34718ac26eb79b170a4f6290e
  PREFIX            ${GBENCH_DIR}
  CMAKE_ARGS        -DBENCHMARK_ENABLE_GTEST_TESTS=OFF
                    -DBENCHMARK_ENABLE_TESTING=OFF
                    -DCMAKE_INSTALL_PREFIX=<INSTALL_DIR>
                    -DCMAKE_BUILD_TYPE=Release
                    -DCMAKE_INSTALL_LIBDIR=lib
  UPDATE_COMMAND    ""
)

add_library(benchmarklib STATIC IMPORTED)
add_dependencies(benchmarklib benchmark)
set_property(TARGET benchmarklib PROPERTY
  IMPORTED_LOCATION ${GBENCH_DIR}/lib/libbenchmark.a)

if(BUILD_CUML_BENCH)
  set(CUML_SG_BENCH_TARGET "sg_benchmark")
  set(ML_BENCH_LINK_LIBRARIES
    ${CUML_CPP_TARGET}
    benchmarklib
    )
  # (please keep the filenames in alphabetical order)
  add_executable(${CUML_SG_BENCH_TARGET}
    sg/dbscan.cu
    sg/kmeans.cu
    sg/main.cpp
    sg/rf_classifier.cu
<<<<<<< HEAD
    # sg/rf_regressor.cu
=======
    sg/rf_regressor.cu
    sg/umap.cu
>>>>>>> 0189164e
    )
  target_link_libraries(${CUML_SG_BENCH_TARGET} ${ML_BENCH_LINK_LIBRARIES})
  target_include_directories(${CUML_SG_BENCH_TARGET}
    PRIVATE ${GBENCH_DIR}/include)
endif(BUILD_CUML_BENCH)

if(BUILD_CUML_PRIMS_BENCH)
  set(CUML_PRIMS_BENCH_TARGET "prims_benchmark")
  # (please keep the filenames in alphabetical order)
  add_executable(${CUML_PRIMS_BENCH_TARGET}
    prims/add.cu
    prims/distance_cosine.cu
    prims/distance_exp_l2.cu
    prims/distance_l1.cu
    prims/distance_unexp_l2.cu
    prims/fused_l2_nn.cu
    prims/map_then_reduce.cu
    prims/matrix_vector_op.cu
    prims/permute.cu
    prims/reduce.cu
    prims/rng.cu
    prims/main.cpp
    )
  add_dependencies(${CUML_PRIMS_BENCH_TARGET} cub)
  add_dependencies(${CUML_PRIMS_BENCH_TARGET} cutlass)
  target_link_libraries(${CUML_PRIMS_BENCH_TARGET} benchmarklib)
  target_include_directories(${CUML_PRIMS_BENCH_TARGET}
    PRIVATE ${GBENCH_DIR}/include
    src_prims)
endif(BUILD_CUML_PRIMS_BENCH)<|MERGE_RESOLUTION|>--- conflicted
+++ resolved
@@ -56,12 +56,8 @@
     sg/kmeans.cu
     sg/main.cpp
     sg/rf_classifier.cu
-<<<<<<< HEAD
     # sg/rf_regressor.cu
-=======
-    sg/rf_regressor.cu
     sg/umap.cu
->>>>>>> 0189164e
     )
   target_link_libraries(${CUML_SG_BENCH_TARGET} ${ML_BENCH_LINK_LIBRARIES})
   target_include_directories(${CUML_SG_BENCH_TARGET}
