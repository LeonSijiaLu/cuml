/*
 * Copyright (c) 2019, NVIDIA CORPORATION.
 *
 * Licensed under the Apache License, Version 2.0 (the "License");
 * you may not use this file except in compliance with the License.
 * You may obtain a copy of the License at
 *
 *     http://www.apache.org/licenses/LICENSE-2.0
 *
 * Unless required by applicable law or agreed to in writing, software
 * distributed under the License is distributed on an "AS IS" BASIS,
 * WITHOUT WARRANTIES OR CONDITIONS OF ANY KIND, either express or implied.
 * See the License for the specific language governing permissions and
 * limitations under the License.
 */

#pragma once

#include <math.h>
#include <thrust/device_ptr.h>
#include <thrust/reduce.h>
#include <cub/cub.cuh>
#include "cuda_utils.h"

namespace MLCommon {
namespace Metrics {

typedef enum {
  IMPL_NONE,
  SMEM_ATOMICS,
  GLOBAL_ATOMICS,
  SORT_AND_GATOMICS
} ContingencyMatrixImplType;

template <typename T>
__global__ void devConstructContingencyMatrix(const T *groundTruth,
                                              const T *predicted,
                                              const int nSamples, int *outMat,
                                              int outIdxOffset,
                                              int outMatWidth) {
  int elementId = threadIdx.x + blockDim.x * blockIdx.x;
  if (elementId < nSamples) {
    T gt = groundTruth[elementId];
    T pd = predicted[elementId];

    int outputIdx = (gt - outIdxOffset) * outMatWidth + pd - outIdxOffset;
    myAtomicAdd(&outMat[outputIdx], 1);
  }
}

template <typename T>
__global__ void devConstructContingencyMatrixSmem(const T *groundTruth,
                                                  const T *predicted,
                                                  const int nSamples,
                                                  int *outMat, int outIdxOffset,
                                                  int outMatWidth) {
  extern __shared__ int sMemMatrix[];  // init smem to zero

  // get linear smem ids form threadIdx's to smem to set to zero
  // set to zero
  for (int smemIdx = threadIdx.x; smemIdx < outMatWidth * outMatWidth;
       smemIdx += blockDim.x) {
    sMemMatrix[smemIdx] = 0;
  }
  __syncthreads();

  int elementId = threadIdx.x + blockDim.x * blockIdx.x;
  if (elementId < nSamples) {
    T gt = groundTruth[elementId];
    T pd = predicted[elementId];

    int outputIdx = (gt - outIdxOffset) * outMatWidth + pd - outIdxOffset;
    myAtomicAdd(&sMemMatrix[outputIdx], 1);
  }
  __syncthreads();

  // upstream atomic updates to global matrix
  for (int smemIdx = threadIdx.x; smemIdx < outMatWidth * outMatWidth;
       smemIdx += blockDim.x) {
    myAtomicAdd(&outMat[smemIdx], sMemMatrix[smemIdx]);
  }
}

// helper functions to launch kernel for global atomic add
template <typename T>
cudaError_t computeCMatWAtomics(const T *groundTruth, const T *predictedLabel,
                                const int nSamples, int *outMat,
                                int outIdxOffset, int outDimN,
                                cudaStream_t stream) {
  CUDA_CHECK(cudaFuncSetCacheConfig(devConstructContingencyMatrix<T>,
                                    cudaFuncCachePreferL1));
  dim3 block(128, 1, 1);
  dim3 grid((nSamples + block.x - 1) / block.x);

  // launch kernel - global atomic ops per groundTruth - predictedValue pair
  devConstructContingencyMatrix<<<grid, block, 0, stream>>>(
    groundTruth, predictedLabel, nSamples, outMat, outIdxOffset, outDimN);

  return cudaGetLastError();
}

// helper function to launch share memory atomic add kernel
template <typename T>
cudaError_t computeCMatWSmemAtomics(const T *groundTruth,
                                    const T *predictedLabel, const int nSamples,
                                    int *outMat, int outIdxOffset, int outDimN,
                                    cudaStream_t stream) {
  dim3 block(128, 1, 1);
  dim3 grid((nSamples + block.x - 1) / block.x);
  size_t smemSizePerBlock = outDimN * outDimN * sizeof(int);

  devConstructContingencyMatrixSmem<<<grid, block, smemSizePerBlock, stream>>>(
    groundTruth, predictedLabel, nSamples, outMat, outIdxOffset, outDimN);

  return cudaGetLastError();
}

// helper function to sort and global atomic update
template <typename T>
void contingencyMatrixWSort(const T *groundTruth, const T *predictedLabel,
                            const int nSamples, int *outMat, T minLabel,
                            T maxLabel, void *workspace, size_t workspaceSize,
                            cudaStream_t stream) {
  T *outKeys = reinterpret_cast<T *>(workspace);
  size_t alignedBufferSz = alignTo((size_t)nSamples * sizeof(T), (size_t)256);
  T *outValue = reinterpret_cast<T *>((size_t)workspace + alignedBufferSz);

  void *pWorkspaceCub =
    reinterpret_cast<void *>((size_t)workspace + 2 * alignedBufferSz);
  int bitsToSort = int(std::ceil(std::log2f((float)maxLabel)));

  // we dont really need perfect sorting, should get by with some sort of binning-reordering operation
  // future work - explore "efficient" custom binning kernels vs cub sort
  CUDA_CHECK(cub::DeviceRadixSort::SortPairs(
    pWorkspaceCub, workspaceSize, groundTruth, outKeys, predictedLabel,
    outValue, nSamples, 0, bitsToSort, stream));
  int outDimM_N = (int)(maxLabel - minLabel + T(1));

  computeCMatWAtomics(outKeys, outValue, nSamples, outMat, minLabel, outDimM_N,
                      stream);
}

inline ContingencyMatrixImplType getImplVersion(int outDimN) {
  int currDevice = 0;
  int l2CacheSize = 0;
  int maxSmemPerBlock = 0;
  int maxBlocksResidentPerSM =
    16;  // no way to query this from CUDA APIs, value for CC 7.0, 3.0

  CUDA_CHECK(cudaGetDevice(&currDevice));
  CUDA_CHECK(
    cudaDeviceGetAttribute(&l2CacheSize, cudaDevAttrL2CacheSize, currDevice));
  CUDA_CHECK(cudaDeviceGetAttribute(
    &maxSmemPerBlock, cudaDevAttrMaxSharedMemoryPerBlock, currDevice));

  ContingencyMatrixImplType implVersion = IMPL_NONE;

  // keeping 8 block per SM to get good utilization
  // can go higher but reduced L1 size degrades perf
  int upperLimitSmemAtomics = std::floor(
    std::sqrt(maxSmemPerBlock / (sizeof(int) * (maxBlocksResidentPerSM / 2))));
  int upperLimitL2Atomics = std::floor(std::sqrt(l2CacheSize / sizeof(int)));

  if (outDimN <= upperLimitSmemAtomics)
    implVersion = SMEM_ATOMICS;
  else if (outDimN <= upperLimitL2Atomics)
    implVersion = GLOBAL_ATOMICS;
  else
    implVersion = SORT_AND_GATOMICS;

  return implVersion;
}

/**
 * @brief use this to allocate output matrix size
 * size of matrix = (maxLabel - minLabel + 1)^2 * sizeof(int)
 * @param groundTruth: device 1-d array for ground truth (num of rows)
 * @param nSamples: number of elements in input array
 * @param stream: cuda stream for execution
 * @param minLabel: [out] calculated min value in input array
 * @param maxLabel: [out] calculated max value in input array
*/
template <typename T>
void getInputClassCardinality(const T *groundTruth, const int nSamples,
                              cudaStream_t stream, T &minLabel, T &maxLabel) {
  thrust::device_ptr<const T> dTrueLabel =
    thrust::device_pointer_cast(groundTruth);
  auto min_max = thrust::minmax_element(thrust::cuda::par.on(stream),
                                        dTrueLabel, dTrueLabel + nSamples);
  minLabel = *min_max.first;
  maxLabel = *min_max.second;
}

/**
 * @brief Calculate workspace size for running contingency matrix calculations
 * @param nSamples: number of elements in input array
 * @param groundTruth: device 1-d array for ground truth (num of rows)
 * @param stream: cuda stream for execution
 * @param minLabel: Optional, min value in input array
 * @param maxLabel: Optional, max value in input array
 */
template <typename T>
<<<<<<< HEAD
size_t getCMatrixWorkspaceSize(const int nSamples, const T *groundTruth,
                               cudaStream_t stream,
                               T minLabel = std::numeric_limits<T>::max(),
                               T maxLabel = std::numeric_limits<T>::max()) {
=======
size_t getContingencyMatrixWorkspaceSize(
  const int nSamples, const T *groundTruth, cudaStream_t stream,
  T minLabel = std::numeric_limits<T>::max(),
  T maxLabel = std::numeric_limits<T>::max()) {
>>>>>>> bc8e1475
  size_t workspaceSize = 0;
  // below is a redundant computation - can be avoided
  if (minLabel == std::numeric_limits<T>::max() ||
      maxLabel == std::numeric_limits<T>::max()) {
    thrust::device_ptr<const T> dTrueLabel =
      thrust::device_pointer_cast(groundTruth);
    auto min_max = thrust::minmax_element(thrust::cuda::par.on(stream),
                                          dTrueLabel, dTrueLabel + nSamples);
    minLabel = *min_max.first;
    maxLabel = *min_max.second;
  }

  int outDimN = int(maxLabel - minLabel + T(1));
  ContingencyMatrixImplType implVersion = getImplVersion(outDimN);

  if (implVersion == SORT_AND_GATOMICS) {
    void *pWorkspaceCub = nullptr;
    size_t tmpStorageBytes = 0;
    // bunch of no-op pointers to get workspace size
    T *pTmpKey, *pTmpValue, *pTmpKeyOut, *pTmpValueOut;

    CUDA_CHECK(cub::DeviceRadixSort::SortPairs(pWorkspaceCub, tmpStorageBytes,
                                               pTmpKey, pTmpValue, pTmpKeyOut,
                                               pTmpValueOut, nSamples));

    size_t tmpStagingMemorySize = alignTo(nSamples * sizeof(T), (size_t)256);
    tmpStagingMemorySize *= 2;
    workspaceSize = tmpStagingMemorySize + tmpStorageBytes;
  }
  return workspaceSize;
}

/**
 * @brief contruct contingency matrix given input ground truth and prediction labels.
 * Users should call function getInputClassCardinality to find and allocate memory for
 * output. Similarly workspace requirements should be checked using function getContingencyMatrixWorkspaceSize
 * @param groundTruth: device 1-d array for ground truth (num of rows)
 * @param predictedLabel: device 1-d array for prediction (num of columns)
 * @param nSamples: number of elements in input array
 * @param outMat: output buffer for contingecy matrix
 * @param stream: cuda stream for execution
 * @param workspace: Optional, workspace memory allocation
 * @param workspaceSize: Optional, size of workspace memory
 * @param minLabel: Optional, min value in input ground truth array
 * @param maxLabel: Optional, max value in input ground truth array
 */
template <typename T>
void contingencyMatrix(const T *groundTruth, const T *predictedLabel,
                       const int nSamples, int *outMat, cudaStream_t stream,
                       void *workspace = nullptr, size_t workspaceSize = 0,
                       T minLabel = std::numeric_limits<T>::max(),
                       T maxLabel = std::numeric_limits<T>::max()) {
  // assumptions:
  // output is not at par with scikit learn - output will be square matrix always with
  // numRows = numColumns = numOfClassesInTrueLabel
  // it is also assumed that true labels are monotically increasing with step count 1
  // if for some reason groundTruth completely skips some labels
  // eg: {0,1,2,5} instead of {0,1,2,3} . Output matrix will still have empty rows for label value {3,4}
  // Users can use "make_monotonic" ML_prim located at ml-prims/src/label/classlabels.h
  // to convert their discontinuous input label range to a monotonically increasing one

  // this also serves as way to measure co-occurence/joint counts for NLP tasks which
  // can be used to then compute pointwise mutual information and mutual information

  if (minLabel == std::numeric_limits<T>::max() ||
      maxLabel == std::numeric_limits<T>::max()) {
    thrust::device_ptr<const T> dTrueLabel =
      thrust::device_pointer_cast(groundTruth);
    auto min_max = thrust::minmax_element(thrust::cuda::par.on(stream),
                                          dTrueLabel, dTrueLabel + nSamples);
    minLabel = *min_max.first;
    maxLabel = *min_max.second;
  }

  int outDimM_N = (int)(maxLabel - minLabel + T(1));

  //memset outMat to zero before atomic increments
  cudaMemsetAsync((void *)outMat, 0, sizeof(int) * outDimM_N * outDimM_N,
                  stream);

  ContingencyMatrixImplType implVersion = getImplVersion(outDimM_N);

  switch (implVersion) {
    case SMEM_ATOMICS:
      // smem atomics and then single global mem atomics only works
      // when all label count can fit in smem for a block
      // helps when GLOBAL_ATOMICS performance blocked by atomic update serialization
      // -when very less labels ~10 labels
      computeCMatWSmemAtomics(groundTruth, predictedLabel, nSamples, outMat,
                              minLabel, outDimM_N, stream);
      break;
    case GLOBAL_ATOMICS:
      // launch kernel - global atomic ops per (groundTruth,predictedValue) pair
      computeCMatWAtomics(groundTruth, predictedLabel, nSamples, outMat,
                          minLabel, outDimM_N, stream);
      break;
      // more L2 thrashing if atomic OPs land in completely different mem segment - when more labels
    case SORT_AND_GATOMICS:
      contingencyMatrixWSort(groundTruth, predictedLabel, nSamples, outMat,
                             minLabel, maxLabel, workspace, workspaceSize,
                             stream);
      break;
  }
}
};  // namespace Metrics
};  // namespace MLCommon<|MERGE_RESOLUTION|>--- conflicted
+++ resolved
@@ -200,17 +200,10 @@
  * @param maxLabel: Optional, max value in input array
  */
 template <typename T>
-<<<<<<< HEAD
-size_t getCMatrixWorkspaceSize(const int nSamples, const T *groundTruth,
-                               cudaStream_t stream,
-                               T minLabel = std::numeric_limits<T>::max(),
-                               T maxLabel = std::numeric_limits<T>::max()) {
-=======
 size_t getContingencyMatrixWorkspaceSize(
   const int nSamples, const T *groundTruth, cudaStream_t stream,
   T minLabel = std::numeric_limits<T>::max(),
   T maxLabel = std::numeric_limits<T>::max()) {
->>>>>>> bc8e1475
   size_t workspaceSize = 0;
   // below is a redundant computation - can be avoided
   if (minLabel == std::numeric_limits<T>::max() ||
