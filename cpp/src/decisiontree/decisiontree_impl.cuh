--- conflicted
+++ resolved
@@ -221,33 +221,6 @@
 
   std::random_shuffle(feature_selector.begin(), feature_selector.end());
   feature_selector.resize((int)(colper * dinfo.Ncols));
-<<<<<<< HEAD
-
-  if (split_algo == SPLIT_ALGO::HIST) {
-    max_shared_mem = MLCommon::getSharedMemPerBlock();
-    shmem_used += 2 * sizeof(T);
-
-    if (typeid(L) == typeid(int)) {  // Classification
-      shmem_used += nbins * n_unique_labels * sizeof(int);
-    } else {  // Regression
-      shmem_used += nbins * sizeof(T) * 3;
-      shmem_used += nbins * sizeof(int);
-    }
-    ASSERT(shmem_used <= max_shared_mem,
-           "Shared memory per block limit %zd , requested %zd \n",
-           max_shared_mem, shmem_used);
-  }
-
-  if (in_tempmem != nullptr) {
-    tempmem = in_tempmem;
-  } else {
-    tempmem = std::make_shared<TemporaryMemory<T, L>>(
-      handle, nrows, ncols, unique_labels, n_bins, split_algo, maxdepth,
-      handle.getStream());
-    quantile_per_tree = true;
-  }
-=======
->>>>>>> ef76d655
   if (split_algo == SPLIT_ALGO::GLOBAL_QUANTILE && quantile_per_tree) {
     preprocess_quantile(data, rowids, n_sampled_rows, ncols, dinfo.NLocalrows,
                         n_bins, tempmem);
