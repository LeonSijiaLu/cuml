--- conflicted
+++ resolved
@@ -55,11 +55,8 @@
 - PR #279: Removing faiss-gpu references in README
 - PR #321: Fix release script typo
 - PR #327: Update conda requirements for version 0.6 requirements
-<<<<<<< HEAD
 - PR #352: Correctly calculating numpy chunk sizing for kNN
-=======
 - PR #345: Run python import as part of package build to trigger compilation
->>>>>>> d87186f6
 
 # cuML 0.5.1 (05 Feb 2019)
 
