# cuML 0.15.0 (Date TBD)

## New Features
- PR #2581: Added model persistence via joblib in each section of estimator_intro.ipynb
- PR #2554: Hashing Vectorizer and general vectorizer improvements
- PR #2240: Making Dask models pickleable
- PR #2267: CountVectorizer estimator
- PR #2261: Exposing new FAISS metrics through Python API
- PR #2287: Single-GPU TfidfTransformer implementation
- PR #2289: QR SVD solver for MNMG PCA
- PR #2312: column-major support for make_blobs
- PR #2172: Initial support for auto-ARIMA
- PR #2394: Adding cosine & correlation distance for KNN
- PR #2392: PCA can accept sparse inputs, and sparse prim for computing covariance
- PR #2465: Support pandas 1.0+
- PR #2550: Single GPU Target Encoder
- PR #2519: Precision recall curve using cupy
- PR #2500: Replace UMAP functionality dependency on nvgraph with RAFT Spectral Clustering
- PR #2502: cuML Implementation of `sklearn.metrics.pairwise_distances`
- PR #2520: TfidfVectorizer estimator
- PR #2211: MNMG KNN Classifier & Regressor
- PR #2461: Add KNN Sparse Output Functionality
- PR #2594: Confidence intervals for ARIMA forecasts
- PR #2607: Add support for probability estimates in SVC
- PR #2618: SVM class and sample weights
- PR #2661: CUDA-11 support for single-gpu code
- PR #2322: Sparse FIL forests with 8-byte nodes
- PR #2675: Update conda recipes to support CUDA 11

## Improvements
- PR #2336: Eliminate `rmm.device_array` usage
- PR #2262: Using fully shared PartDescriptor in MNMG decomposiition, linear models, and solvers
- PR #2310: Pinning ucx-py to 0.14 to make 0.15 CI pass
- PR #1945: enable clang tidy
- PR #2339: umap performance improvements
- PR #2308: Using fixture for Dask client to eliminate possiblity of not closing
- PR #2345: make C++ logger level definition to be the same as python layer
- PR #2329: Add short commit hash to conda package name
- PR #2362: Implement binary/multi-classification log loss with cupy
- PR #2363: Update threshold and make other changes for stress tests
- PR #2371: Updating MBSGD tests to use larger batches
- PR #2380: Pinning libcumlprims version to ease future updates
- PR #2405: Remove references to deprecated RMM headers.
- PR #2340: Import ARIMA in the root init file and fix the `test_fit_function` test
- PR #2408: Install meta packages for dependencies
- PR #2417: Move doc customization scripts to Jenkins
- PR #2427: Moving MNMG decomposition to cuml
- PR #2433: Add libcumlprims_mg to CMake
- PR #2420: Add and set convert_dtype default to True in estimator fit methods
- PR #2411: Refactor Mixin classes and use in classifier/regressor estimators
- PR #2442: fix setting RAFT_DIR from the RAFT_PATH env var
- PR #2469: Updating KNN c-api to document all arguments
- PR #2453: Add CumlArray to API doc
- PR #2440: Use Treelite Conda package
- PR #2403: Support for input and output type consistency in logistic regression predict_proba
- PR #2473: Add metrics.roc_auc_score to API docs. Additional readability and minor docs bug fixes
- PR #2468: Add `_n_features_in_` attribute to all single GPU estimators that implement fit
- PR #2489: Removing explicit FAISS build and adding dependency on libfaiss conda package
- PR #2480: Moving MNMG glm and solvers to cuml
- PR #2490: Moving MNMG KMeans to cuml
- PR #2483: Moving MNMG KNN to cuml
- PR #2492: Adding additional assertions to mnmg nearest neighbors pytests
- PR #2439: Update dask RF code to have print_detailed function
- PR #2431: Match output of classifier predict with target dtype
- PR #2237: Refactor RF cython code
- PR #2513: Fixing LGTM Analysis Issues
- PR #2099: Raise an error when float64 data is used with dask RF
- PR #2522: Renaming a few arguments in KNeighbors* to be more readable
- PR #2499: Provide access to `cuml.DBSCAN` core samples
- PR #2526: Removing PCA TSQR as a solver due to scalability issues
- PR #2536: Update conda upload versions for new supported CUDA/Python
- PR #2538: Remove Protobuf dependency
- PR #2553: Test pickle protocol 5 support
- PR #2570: Accepting single df or array input in train_test_split
- PR #2566: Remove deprecated cuDF from_gpu_matrix calls
- PR #2583: findpackage.cmake.in template for cmake dependencies
- PR #2577: Fully removing NVGraph dependency for CUDA 11 compatibility
- PR #2575: Speed up TfidfTransformer
- PR #2584: Removing dependency on sklearn's NotFittedError
- PR #2591: Generate benchmark datsets using `cuml.datasets`
- PR #2548: Fix limitation on number of rows usable with tSNE and refactor memory allocation
- PR #2589: including cuda-11 build fixes into raft
- PR #2599: Add Stratified train_test_split
- PR #2487: Set classes_ attribute during classifier fit
- PR #2605: Reduce memory usage in tSNE
- PR #2611: Adding building doxygen docs to gpu ci
<<<<<<< HEAD
- PR #2623: Fixing kmeans score() API. Adding score() to kneighbors estimators
=======
- PR #2629: Add naive_bayes api docs
- PR #2643: 'dense' and 'sparse' values of `storage_type` for FIL
- PR #2666: Update MBSGD documentation to mention that the model is experimental
- PR #2687: Update xgboost version to 1.2.0dev.rapidsai0.15
- PR #2684: CUDA 11 conda development environment yml and faiss patch
- PR #2648: Replace CNMeM with `rmm::mr::pool_memory_resource`.
- PR #2686: Improve SVM tests
- PR #2692: Changin LBFGS log level
>>>>>>> c67b1e2c

## Bug Fixes
- PR #2369: Update RF code to fix set_params memory leak
- PR #2364: Fix for random projection
- PR #2373: Use Treelite Pip package in GPU testing
- PR #2376: Update documentation Links
- PR #2407: fixed batch count in DBScan for integer overflow case
- PR #2413: CumlArray and related methods updates to account for cuDF.Buffer contiguity update
- PR #2424: --singlegpu flag fix on build.sh script
- PR #2432: Using correct algo_name for UMAP in benchmark tests
- PR #2445: Restore access to coef_ property of Lasso
- PR #2441: Change p2p_enabled definition to work without ucx
- PR #2447: Drop `nvstrings`
- PR #2450: Update local build to use new gpuCI image
- PR #2454: Mark RF memleak test as XFAIL, because we can't detect memleak reliably
- PR #2455: Use correct field to store data type in `LabelEncoder.fit_transform`
- PR #2475: Fix typo in build.sh
- PR #2496: Fixing indentation for simulate_data in test_fil.py
- PR #2494: Set QN regularization strength consistent with scikit-learn
- PR #2486: Fix cupy input to kmeans init
- PR #2497: Changes to accomodate cuDF unsigned categorical changes
- PR #2209: Fix FIL benchmark for gpuarray-c input
- PR #2507: Import `treelite.sklearn`
- PR #2521: Fixing invalid smem calculation in KNeighborsCLassifier
- PR #2515: Increase tolerance for LogisticRegression test
- PR #2532: Updating doxygen in new MG headers
- PR #2521: Fixing invalid smem calculation in KNeighborsCLassifier
- PR #2515: Increase tolerance for LogisticRegression test
- PR #2545: Fix documentation of n_iter_without_progress in tSNE Python bindings
- PR #2543: Improve numerical stability of QN solver
- PR #2544: Fix Barnes-Hut tSNE not using specified post_learning_rate
- PR #2558: Disabled a long-running FIL test
- PR #2540: Update default value for n_epochs in UMAP to match documentation & sklearn API
- PR #2535: Fix issue with incorrect docker image being used in local build script
- PR #2542: Fix small memory leak in TSNE
- PR #2552: Fixed the length argument of updateDevice calls in RF test
- PR #2565: Fix cell allocation code to avoid loops in quad-tree. Prevent NaNs causing infinite descent
- PR #2563: Update scipy call for arima gradient test
- PR #2569: Fix for cuDF update
- PR #2508: Use keyword parameters in sklearn.datasets.make_* functions
- PR #2587: Attributes for estimators relying on solvers
- PR #2586: Fix SVC decision function data type
- PR #2573: Considering managed memory as device type on checking for KMeans
- PR #2574: Fixing include path in `tsvd_mg.pyx`
- PR #2506: Fix usage of CumlArray attributes on `cuml.common.base.Base`
- PR #2593: Fix inconsistency in train_test_split
- PR #2609: Fix small doxygen issues
- PR #2610: Remove cuDF tolist call
- PR #2613: Removing thresholds from kmeans score tests (SG+MG)
- PR #2616: Small test code fix for pandas dtype tests
- PR #2625: Update Estimator notebook to resolve errors
- PR #2634: singlegpu build option fixes
- PR #2641: [Breaking] Make `max_depth` in RF compatible with scikit-learn
- PR #2650: Make max_depth behave consistently for max_depth > 14
- PR #2651: AutoARIMA Python bug fix
- PR #2654: Fix for vectorizer concatenations
- PR #2655: Fix C++ RF predict function access of rows/samples array
- PR #2649: Cleanup sphinx doc warnings for 0.15
- PR #2668: Order conversion improvements to account for cupy behavior changes
- PR #2669: Revert PR 2655 Revert "Fixes C++ RF predict function"
- PR #2683: Fix incorrect "Bad CumlArray Use" error messages on test failures
- PR #2695: Fix debug build issue due to incorrect host/device method setup

# cuML 0.14.0 (03 Jun 2020)

## New Features
- PR #1994: Support for distributed OneHotEncoder
- PR #1892: One hot encoder implementation with cupy
- PR #1655: Adds python bindings for homogeneity score
- PR #1704: Adds python bindings for completeness score
- PR #1687: Adds python bindings for mutual info score
- PR #1980: prim: added a new write-only unary op prim
- PR #1867: C++: add logging interface support in cuML based spdlog
- PR #1902: Multi class inference in FIL C++ and importing multi-class forests from treelite
- PR #1906: UMAP MNMG
- PR #2067: python: wrap logging interface in cython
- PR #2083: Added dtype, order, and use_full_low_rank to MNMG `make_regression`
- PR #2074: SG and MNMG `make_classification`
- PR #2127: Added order to SG `make_blobs`, and switch from C++ to cupy based implementation
- PR #2057: Weighted k-means
- PR #2256: Add a `make_arima` generator
- PR #2245: ElasticNet, Lasso and Coordinate Descent MNMG
- PR #2242: Pandas input support with output as NumPy arrays by default
- PR #2551: Add cuML RF multiclass prediction using FIL from python
- PR #1728: Added notebook testing to gpuCI gpu build

## Improvements
- PR #1931: C++: enabled doxygen docs for all of the C++ codebase
- PR #1944: Support for dask_cudf.core.Series in _extract_partitions
- PR #1947: Cleaning up cmake
- PR #1927: Use Cython's `new_build_ext` (if available)
- PR #1946: Removed zlib dependency from cmake
- PR #1988: C++: cpp bench refactor
- PR #1873: Remove usage of nvstring and nvcat from LabelEncoder
- PR #1968: Update SVC SVR with cuML Array
- PR #1972: updates to our flow to use conda-forge's clang and clang-tools packages
- PR #1974: Reduce ARIMA testing time
- PR #1984: Enable Ninja build
- PR #1985: C++ UMAP parametrizable tests
- PR #2005: Adding missing algorithms to cuml benchmarks and notebook
- PR #2016: Add capability to setup.py and build.sh to fully clean all cython build files and artifacts
- PR #2044: A cuda-memcheck helper wrapper for devs
- PR #2018: Using `cuml.dask.part_utils.extract_partitions` and removing similar, duplicated code
- PR #2019: Enable doxygen build in our nightly doc build CI script
- PR #1996: Cythonize in parallel
- PR #2032: Reduce number of tests for MBSGD to improve CI running time
- PR #2031: Encapsulating UCX-py interactions in singleton
- PR #2029: Add C++ ARIMA log-likelihood benchmark
- PR #2085: Convert TSNE to use CumlArray
- PR #2051: Reduce the time required to run dask pca and dask tsvd tests
- PR #1981: Using CumlArray in kNN and DistributedDataHandler in dask kNN
- PR #2053: Introduce verbosity level in C++ layer instead of boolean `verbose` flag
- PR #2047: Make internal streams non-blocking w.r.t. NULL stream
- PR #2048: Random forest testing speedup
- PR #2058: Use CumlArray in Random Projection
- PR #2068: Updating knn class probabilities to use make_monotonic instead of binary search
- PR #2062: Adding random state to UMAP mnmg tests
- PR #2064: Speed-up K-Means test
- PR #2015: Renaming .h to .cuh in solver, dbscan and svm
- PR #2080: Improved import of sparse FIL forests from treelite
- PR #2090: Upgrade C++ build to C++14 standard
- PR #2089: CI: enabled cuda-memcheck on ml-prims unit-tests during nightly build
- PR #2128: Update Dask RF code to reduce the time required for GPU predict to run
- PR #2125: Build infrastructure to use RAFT
- PR #2131: Update Dask RF fit to use DistributedDataHandler
- PR #2055: Update the metrics notebook to use important cuML models
- PR #2095: Improved import of src_prims/utils.h, making it less ambiguous
- PR #2118: Updating SGD & mini-batch estimators to use CumlArray
- PR #2120: Speeding up dask RandomForest tests
- PR #1883: Use CumlArray in ARIMA
- PR #877: Adding definition of done criteria to wiki
- PR #2135: A few optimizations to UMAP fuzzy simplicial set
- PR #1914: Change the meaning of ARIMA's intercept to match the literature
- PR #2098: Renaming .h to .cuh in decision_tree, glm, pca
- PR #2150: Remove deprecated RMM calls in RMM allocator adapter
- PR #2146: Remove deprecated kalman filter
- PR #2151: Add pytest duration and pytest timeout
- PR #2156: Add Docker 19 support to local gpuci build
- PR #2178: Reduce duplicated code in RF
- PR #2124: Expand tutorial docs and sample notebook
- PR #2175: Allow CPU-only and dataset params for benchmark sweeps
- PR #2186: Refactor cython code to build OPG structs in common utils file
- PR #2180: Add fully single GPU singlegpu python build
- PR #2187: CMake improvements to manage conda environment dependencies
- PR #2185: Add has_sklearn function and use it in datasets/classification.
- PR #2193: Order-independent local shuffle in `cuml.dask.make_regression`
- PR #2204: Update python layer to use the logger interface
- PR #2184: Refoctor headers for holtwinters, rproj, tsvd, tsne, umap
- PR #2199: Remove unncessary notebooks
- PR #2195: Separating fit and transform calls in SG, MNMG PCA to save transform array memory consumption
- PR #2201: Re-enabling UMAP repro tests
- PR #2132: Add SVM C++ benchmarks
- PR #2196: Updates to benchmarks. Moving notebook
- PR #2208: Coordinate Descent, Lasso and ElasticNet CumlArray updates
- PR #2210: Updating KNN tests to evaluate multiple index partitions
- PR #2205: Use timeout to add 2 hour hard limit to dask tests
- PR #2212: Improve DBScan batch count / memory estimation
- PR #2213: Standardized include statements across all cpp source files, updated copyright on all modified files
- PR #2214: Remove utils folder and refactor to common folder
- PR #2220: Final refactoring of all src_prims header files following rules as specified in #1675
- PR #2225: input_to_cuml_array keep order option, test updates and cleanup
- PR #2244: Re-enable slow ARIMA tests as stress tests
- PR #2231: Using OPG structs from `cuml.common` in decomposition algorithms
- PR #2257: Update QN and LogisticRegression to use CumlArray
- PR #2259: Add CumlArray support to Naive Bayes
- PR #2252: Add benchmark for the Gram matrix prims
- PR #2263: Faster serialization for Treelite objects with RF
- PR #2264: Reduce build time for cuML by using make_blobs from libcuml++ interface
- PR #2269: Add docs targets to build.sh and fix python cuml.common docs
- PR #2271: Clarify doc for `_unique` default implementation in OneHotEncoder
- PR #2272: Add docs build.sh script to repository
- PR #2276: Ensure `CumlArray` provided `dtype` conforms
- PR #2281: Rely on cuDF's `Serializable` in `CumlArray`
- PR #2284: Reduce dataset size in SG RF notebook to reduce run time of sklearn
- PR #2285: Increase the threshold for elastic_net test in dask/test_coordinate_descent
- PR #2314: Update FIL default values, documentation and test
- PR #2316: 0.14 release docs additions and fixes
- PR #2320: Add prediction notes to RF docs
- PR #2323: Change verbose levels and parameter name to match Scikit-learn API
- PR #2324: Raise an error if n_bins > number of training samples in RF
- PR #2335: Throw a warning if treelite cannot be imported and `load_from_sklearn` is used

## Bug Fixes
- PR #1939: Fix syntax error in cuml.common.array
- PR #1941: Remove c++ cuda flag that was getting duplicated in CMake
- PR #1971: python: Correctly honor --singlegpu option and CUML_BUILD_PATH env variable
- PR #1969: Update libcumlprims to 0.14
- PR #1973: Add missing mg files for setup.py --singlegpu flag
- PR #1993: Set `umap_transform_reproducibility` tests to xfail
- PR #2004: Refactoring the arguments to `plant()` call
- PR #2017: Fixing memory issue in weak cc prim
- PR #2028: Skipping UMAP knn reproducibility tests until we figure out why its failing in CUDA 10.2
- PR #2024: Fixed cuda-memcheck errors with sample-without-replacement prim
- PR #1540: prims: support for custom math-type used for computation inside adjusted rand index prim
- PR #2077: dask-make blobs arguments to match sklearn
- PR #2059: Make all Scipy imports conditional
- PR #2078: Ignore negative cache indices in get_vecs
- PR #2084: Fixed cuda-memcheck errors with COO unit-tests
- PR #2087: Fixed cuda-memcheck errors with dispersion prim
- PR #2096: Fixed syntax error with nightly build command for memcheck unit-tests
- PR #2115: Fixed contingency matrix prim unit-tests for computing correct golden values
- PR #2107: Fix PCA transform
- PR #2109: input_to_cuml_array __cuda_array_interface__ bugfix
- PR #2117: cuDF __array__ exception small fixes
- PR #2139: CumlArray for adjusted_rand_score
- PR #2140: Returning self in fit model functions
- PR #2144: Remove GPU arch < 60 from CMake build
- PR #2153: Added missing namespaces to some Decision Tree files
- PR #2155: C++: fix doxygen build break
- PR #2161: Replacing depreciated bruteForceKnn
- PR #2162: Use stream in transpose prim
- PR #2165: Fit function test correction
- PR #2166: Fix handling of temp file in RF pickling
- PR #2176: C++: fix for adjusted rand index when input array is all zeros
- PR #2179: Fix clang tools version in libcuml recipe
- PR #2183: Fix RAFT in nightly package
- PR #2191: Fix placement of SVM parameter documentation and add examples
- PR #2212: Fix DBScan results (no propagation of labels through border points)
- PR #2215: Fix the printing of forest object
- PR #2217: Fix opg_utils naming to fix singlegpu build
- PR #2223: Fix bug in ARIMA C++ benchmark
- PR #2224: Temporary fix for CI until new Dask version is released
- PR #2228: Update to use __reduce_ex__ in CumlArray to override cudf.Buffer
- PR #2249: Fix bug in UMAP continuous target metrics
- PR #2258: Fix doxygen build break
- PR #2255: Set random_state for train_test_split function in dask RF
- PR #2275: Fix RF fit memory leak
- PR #2274: Fix parameter name verbose to verbosity in mnmg OneHotEncoder
- PR #2277: Updated cub repo path and branch name
- PR #2282: Fix memory leak in Dask RF concatenation
- PR #2301: Scaling KNN dask tests sample size with n GPUs
- PR #2293: Contiguity fixes for input_to_cuml_array and train_test_split
- PR #2295: Fix convert_to_dtype copy even with same dtype
- PR #2305: Fixed race condition in DBScan
- PR #2354: Fix broken links in README
- PR #2619: Explicitly skip raft test folder for pytest 6.0.0

# cuML 0.13.0 (31 Mar 2020)

## New Features
- PR #1777: Python bindings for entropy
- PR #1742: Mean squared error implementation with cupy
- PR #1817: Confusion matrix implementation with cupy (SNSG and MNMG)
- PR #1766: Mean absolute error implementation with cupy
- PR #1766: Mean squared log error implementation with cupy
- PR #1635: cuML Array shim and configurable output added to cluster methods
- PR #1586: Seasonal ARIMA
- PR #1683: cuml.dask make_regression
- PR #1689: Add framework for cuML Dask serializers
- PR #1709: Add `decision_function()` and `predict_proba()` for LogisticRegression
- PR #1714: Add `print_env.sh` file to gather important environment details
- PR #1750: LinearRegression CumlArray for configurable output
- PR #1814: ROC AUC score implementation with cupy
- PR #1767: Single GPU decomposition models configurable output
- PR #1646: Using FIL to predict in MNMG RF
- PR #1778: Make cuML Handle picklable
- PR #1738: cuml.dask refactor beginning and dask array input option for OLS, Ridge and KMeans
- PR #1874: Add predict_proba function to RF classifier
- PR #1815: Adding KNN parameter to UMAP
- PR #1978: Adding `predict_proba` function to dask RF

## Improvements
- PR #1644: Add `predict_proba()` for FIL binary classifier
- PR #1620: Pickling tests now automatically finds all model classes inheriting from cuml.Base
- PR #1637: Update to newer treelite version with XGBoost 1.0 compatibility
- PR #1632: Fix MBSGD models inheritance, they now inherits from cuml.Base
- PR #1628: Remove submodules from cuML
- PR #1755: Expose the build_treelite function for python
- PR #1649: Add the fil_sparse_format variable option to RF API
- PR #1647: storage_type=AUTO uses SPARSE for large models
- PR #1668: Update the warning statement thrown in RF when the seed is set but n_streams is not 1
- PR #1662: use of direct cusparse calls for coo2csr, instead of depending on nvgraph
- PR #1747: C++: dbscan performance improvements and cleanup
- PR #1697: Making trustworthiness batchable and using proper workspace
- PR #1721: Improving UMAP pytests
- PR #1717: Call `rmm_cupy_allocator` for CuPy allocations
- PR #1718: Import `using_allocator` from `cupy.cuda`
- PR #1723: Update RF Classifier to throw an exception for multi-class pickling
- PR #1726: Decorator to allocate CuPy arrays with RMM
- PR #1719: UMAP random seed reproducibility
- PR #1748: Test serializing `CumlArray` objects
- PR #1776: Refactoring pca/tsvd distributed
- PR #1762: Update CuPy requirement to 7
- PR #1768: C++: Different input and output types for add and subtract prims
- PR #1790: Add support for multiple seeding in k-means++
- PR #1805: Adding new Dask cuda serializers to naive bayes + a trivial perf update
- PR #1812: C++: bench: UMAP benchmark cases added
- PR #1795: Add capability to build CumlArray from bytearray/memoryview objects
- PR #1824: C++: improving the performance of UMAP algo
- PR #1816: Add ARIMA notebook
- PR #1856: Update docs for 0.13
- PR #1827: Add HPO demo Notebook
- PR #1825: `--nvtx` option in `build.sh`
- PR #1847: Update XGBoost version for CI
- PR #1837: Simplify cuML Array construction
- PR #1848: Rely on subclassing for cuML Array serialization
- PR #1866: Minimizing client memory pressure on Naive Bayes
- PR #1788: Removing complexity bottleneck in S-ARIMA
- PR #1873: Remove usage of nvstring and nvcat from LabelEncoder
- PR #1891: Additional improvements to naive bayes tree reduction

## Bug Fixes
- PR #1835 : Fix calling default RF Classification always
- PT #1904: replace cub sort
- PR #1833: Fix depth issue in shallow RF regression estimators
- PR #1770: Warn that KalmanFilter is deprecated
- PR #1775: Allow CumlArray to work with inputs that have no 'strides' in array interface
- PR #1594: Train-test split is now reproducible
- PR #1590: Fix destination directory structure for run-clang-format.py
- PR #1611: Fixing pickling errors for KNN classifier and regressor
- PR #1617: Fixing pickling issues for SVC and SVR
- PR #1634: Fix title in KNN docs
- PR #1627: Adding a check for multi-class data in RF classification
- PR #1654: Skip treelite patch if its already been applied
- PR #1661: Fix nvstring variable name
- PR #1673: Using struct for caching dlsym state in communicator
- PR #1659: TSNE - introduce 'convert_dtype' and refactor class attr 'Y' to 'embedding_'
- PR #1672: Solver 'svd' in Linear and Ridge Regressors when n_cols=1
- PR #1670: Lasso & ElasticNet - cuml Handle added
- PR #1671: Update for accessing cuDF Series pointer
- PR #1652: Support XGBoost 1.0+ models in FIL
- PR #1702: Fix LightGBM-FIL validation test
- PR #1701: test_score kmeans test passing with newer cupy version
- PR #1706: Remove multi-class bug from QuasiNewton
- PR #1699: Limit CuPy to <7.2 temporarily
- PR #1708: Correctly deallocate cuML handles in Cython
- PR #1730: Fixes to KF for test stability (mainly in CUDA 10.2)
- PR #1729: Fixing naive bayes UCX serialization problem in fit()
- PR #1749: bug fix rf classifier/regressor on seg fault in bench
- PR #1751: Updated RF documentation
- PR #1765: Update the checks for using RF GPU predict
- PR #1787: C++: unit-tests to check for RF accuracy. As well as a bug fix to improve RF accuracy
- PR #1793: Updated fil pyx to solve memory leakage issue
- PR #1810: Quickfix - chunkage in dask make_regression
- PR #1842: DistributedDataHandler not properly setting 'multiple'
- PR #1849: Critical fix in ARIMA initial estimate
- PR #1851: Fix for cuDF behavior change for multidimensional arrays
- PR #1852: Remove Thrust warnings
- PR #1868: Turning off IPC caching until it is fixed in UCX-py/UCX
- PR #1876: UMAP exponential decay parameters fix
- PR #1887: Fix hasattr for missing attributes on base models
- PR #1877: Remove resetting index in shuffling in train_test_split
- PR #1893: Updating UCX in comms to match current UCX-py
- PR #1888: Small train_test_split test fix
- PR #1899: Fix dask `extract_partitions()`, remove transformation as instance variable in PCA and TSVD and match sklearn APIs
- PR #1920: Temporarily raising threshold for UMAP reproducibility tests
- PR #1918: Create memleak fixture to skip memleak tests in CI for now
- PR #1926: Update batch matrix test margins
- PR #1925: Fix failing dask tests
- PR #1936: Update DaskRF regression test to xfail
- PR #1932: Isolating cause of make_blobs failure
- PR #1951: Dask Random forest regression CPU predict bug fix
- PR #1948: Adjust BatchedMargin margin and disable tests temporarily
- PR #1950: Fix UMAP test failure


# cuML 0.12.0 (04 Feb 2020)

## New Features
- PR #1483: prims: Fused L2 distance and nearest-neighbor prim
- PR #1494: bench: ml-prims benchmark
- PR #1514: bench: Fused L2 NN prim benchmark
- PR #1411: Cython side of MNMG OLS
- PR #1520: Cython side of MNMG Ridge Regression
- PR #1516: Suppor Vector Regression (epsilon-SVR)

## Improvements
- PR #1638: Update cuml/docs/README.md
- PR #1468: C++: updates to clang format flow to make it more usable among devs
- PR #1473: C++: lazy initialization of "costly" resources inside cumlHandle
- PR #1443: Added a new overloaded GEMM primitive
- PR #1489: Enabling deep trees using Gather tree builder
- PR #1463: Update FAISS submodule to 1.6.1
- PR #1488: Add codeowners
- PR #1432: Row-major (C-style) GPU arrays for benchmarks
- PR #1490: Use dask master instead of conda package for testing
- PR #1375: Naive Bayes & Distributed Naive Bayes
- PR #1377: Add GPU array support for FIL benchmarking
- PR #1493: kmeans: add tiling support for 1-NN computation and use fusedL2-1NN prim for L2 distance metric
- PR #1532: Update CuPy to >= 6.6 and allow 7.0
- PR #1528: Re-enabling KNN using dynamic library loading for UCX in communicator
- PR #1545: Add conda environment version updates to ci script
- PR #1541: Updates for libcudf++ Python refactor
- PR #1555: FIL-SKL, an SKLearn-based benchmark for FIL
- PR #1537: Improve pickling and scoring suppport for many models to support hyperopt
- PR #1551: Change custom kernel to cupy for col/row order transform
- PR #1533: C++: interface header file separation for SVM
- PR #1560: Helper function to allocate all new CuPy arrays with RMM memory management
- PR #1570: Relax nccl in conda recipes to >=2.4 (matching CI)
- PR #1578: Add missing function information to the cuML documenataion
- PR #1584: Add has_scipy utility function for runtime check
- PR #1583: API docs updates for 0.12
- PR #1591: Updated FIL documentation

## Bug Fixes
- PR #1470: Documentation: add make_regression, fix ARIMA section
- PR #1482: Updated the code to remove sklearn from the mbsgd stress test
- PR #1491: Update dev environments for 0.12
- PR #1512: Updating setup_cpu() in SpeedupComparisonRunner
- PR #1498: Add build.sh to code owners
- PR #1505: cmake: added correct dependencies for prims-bench build
- PR #1534: Removed TODO comment in create_ucp_listeners()
- PR #1548: Fixing umap extra unary op in knn graph
- PR #1547: Fixing MNMG kmeans score. Fixing UMAP pickling before fit(). Fixing UMAP test failures.
- PR #1557: Increasing threshold for kmeans score
- PR #1562: Increasing threshold even higher
- PR #1564: Fixed a typo in function cumlMPICommunicator_impl::syncStream
- PR #1569: Remove Scikit-learn exception and depedenncy in SVM
- PR #1575: Add missing dtype parameter in call to strides to order for CuPy 6.6 code path
- PR #1574: Updated the init file to include SVM
- PR #1589: Fixing the default value for RF and updating mnmg predict to accept cudf
- PR #1601: Fixed wrong datatype used in knn voting kernel

# cuML 0.11.0 (11 Dec 2019)

## New Features

- PR #1295: Cython side of MNMG PCA
- PR #1218: prims: histogram prim
- PR #1129: C++: Separate include folder for C++ API distribution
- PR #1282: OPG KNN MNMG Code (disabled for 0.11)
- PR #1242: Initial implementation of FIL sparse forests
- PR #1194: Initial ARIMA time-series modeling support.
- PR #1286: Importing treelite models as FIL sparse forests
- PR #1285: Fea minimum impurity decrease RF param
- PR #1301: Add make_regression to generate regression datasets
- PR #1322: RF pickling using treelite, protobuf and FIL
- PR #1332: Add option to cuml.dask make_blobs to produce dask array
- PR #1307: Add RF regression benchmark
- PR #1327: Update the code to build treelite with protobuf
- PR #1289: Add Python benchmarking support for FIL
- PR #1371: Cython side of MNMG tSVD
- PR #1386: Expose SVC decision function value

## Improvements
- PR #1170: Use git to clone subprojects instead of git submodules
- PR #1239: Updated the treelite version
- PR #1225: setup.py clone dependencies like cmake and correct include paths
- PR #1224: Refactored FIL to prepare for sparse trees
- PR #1249: Include libcuml.so C API in installed targets
- PR #1259: Conda dev environment updates and use libcumlprims current version in CI
- PR #1277: Change dependency order in cmake for better printing at compile time
- PR #1264: Add -s flag to GPU CI pytest for better error printing
- PR #1271: Updated the Ridge regression documentation
- PR #1283: Updated the cuMl docs to include MBSGD and adjusted_rand_score
- PR #1300: Lowercase parameter versions for FIL algorithms
- PR #1312: Update CuPy to version 6.5 and use conda-forge channel
- PR #1336: Import SciKit-Learn models into FIL
- PR #1314: Added options needed for ASVDb output (CUDA ver, etc.), added option
  to select algos
- PR #1335: Options to print available algorithms and datasets
  in the Python benchmark
- PR #1338: Remove BUILD_ABI references in CI scripts
- PR #1340: Updated unit tests to uses larger dataset
- PR #1351: Build treelite temporarily for GPU CI testing of FIL Scikit-learn
  model importing
- PR #1367: --test-split benchmark parameter for train-test split
- PR #1360: Improved tests for importing SciKit-Learn models into FIL
- PR #1368: Add --num-rows benchmark command line argument
- PR #1351: Build treelite temporarily for GPU CI testing of FIL Scikit-learn model importing
- PR #1366: Modify train_test_split to use CuPy and accept device arrays
- PR #1258: Documenting new MPI communicator for multi-node multi-GPU testing
- PR #1345: Removing deprecated should_downcast argument
- PR #1362: device_buffer in UMAP + Sparse prims
- PR #1376: AUTO value for FIL algorithm
- PR #1408: Updated pickle tests to delete the pre-pickled model to prevent pointer leakage
- PR #1357: Run benchmarks multiple times for CI
- PR #1382: ARIMA optimization: move functions to C++ side
- PR #1392: Updated RF code to reduce duplication of the code
- PR #1444: UCX listener running in its own isolated thread
- PR #1445: Improved performance of FIL sparse trees
- PR #1431: Updated API docs
- PR #1441: Remove unused CUDA conda labels
- PR #1439: Match sklearn 0.22 default n_estimators for RF and fix test errors
- PR #1461: Add kneighbors to API docs

## Bug Fixes
- PR #1281: Making rng.h threadsafe
- PR #1212: Fix cmake git cloning always running configure in subprojects
- PR #1261: Fix comms build errors due to cuml++ include folder changes
- PR #1267: Update build.sh for recent change of building comms in main CMakeLists
- PR #1278: Removed incorrect overloaded instance of eigJacobi
- PR #1302: Updates for numba 0.46
- PR #1313: Updated the RF tests to set the seed and n_streams
- PR #1319: Using machineName arg passed in instead of default for ASV reporting
- PR #1326: Fix illegal memory access in make_regression (bounds issue)
- PR #1330: Fix C++ unit test utils for better handling of differences near zero
- PR #1342: Fix to prevent memory leakage in Lasso and ElasticNet
- PR #1337: Fix k-means init from preset cluster centers
- PR #1354: Fix SVM gamma=scale implementation
- PR #1344: Change other solver based methods to create solver object in init
- PR #1373: Fixing a few small bugs in make_blobs and adding asserts to pytests
- PR #1361: Improve SMO error handling
- PR #1384: Lower expectations on batched matrix tests to prevent CI failures
- PR #1380: Fix memory leaks in ARIMA
- PR #1391: Lower expectations on batched matrix tests even more
- PR #1394: Warning added in svd for cuda version 10.1
- PR #1407: Resolved RF predict issues and updated RF docstring
- PR #1401: Patch for lbfgs solver for logistic regression with no l1 penalty
- PR #1416: train_test_split numba and rmm device_array output bugfix
- PR #1419: UMAP pickle tests are using wrong n_neighbors value for trustworthiness
- PR #1438: KNN Classifier to properly return Dataframe with Dataframe input
- PR #1425: Deprecate seed and use random_state similar to Scikit-learn in train_test_split
- PR #1458: Add joblib as an explicit requirement
- PR #1474: Defer knn mnmg to 0.12 nightly builds and disable ucx-py dependency

# cuML 0.10.0 (16 Oct 2019)

## New Features
- PR #1148: C++ benchmark tool for c++/CUDA code inside cuML
- PR #1071: Selective eigen solver of cuSolver
- PR #1073: Updating RF wrappers to use FIL for GPU accelerated prediction
- PR #1104: CUDA 10.1 support
- PR #1113: prims: new batched make-symmetric-matrix primitive
- PR #1112: prims: new batched-gemv primitive
- PR #855: Added benchmark tools
- PR #1149 Add YYMMDD to version tag for nightly conda packages
- PR #892: General Gram matrices prim
- PR #912: Support Vector Machine
- PR #1274: Updated the RF score function to use GPU predict

## Improvements
- PR #961: High Peformance RF; HIST algo
- PR #1028: Dockerfile updates after dir restructure. Conda env yaml to add statsmodels as a dependency
- PR #1047: Consistent OPG interface for kmeans, based on internal libcumlprims update
- PR #763: Add examples to train_test_split documentation
- PR #1093: Unified inference kernels for different FIL algorithms
- PR #1076: Paying off some UMAP / Spectral tech debt.
- PR #1086: Ensure RegressorMixin scorer uses device arrays
- PR #1110: Adding tests to use default values of parameters of the models
- PR #1108: input_to_host_array function in input_utils for input processing to host arrays
- PR #1114: K-means: Exposing useful params, removing unused params, proxying params in Dask
- PR #1138: Implementing ANY_RANK semantics on irecv
- PR #1142: prims: expose separate InType and OutType for unaryOp and binaryOp
- PR #1115: Moving dask_make_blobs to cuml.dask.datasets. Adding conversion to dask.DataFrame
- PR #1136: CUDA 10.1 CI updates
- PR #1135: K-means: add boundary cases for kmeans||, support finer control with convergence
- PR #1163: Some more correctness improvements. Better verbose printing
- PR #1165: Adding except + in all remaining cython
- PR #1186: Using LocalCUDACluster Pytest fixture
- PR #1173: Docs: Barnes Hut TSNE documentation
- PR #1176: Use new RMM API based on Cython
- PR #1219: Adding custom bench_func and verbose logging to cuml.benchmark
- PR #1247: Improved MNMG RF error checking

## Bug Fixes

- PR #1231: RF respect number of cuda streams from cuml handle
- PR #1230: Rf bugfix memleak in regression
- PR #1208: compile dbscan bug
- PR #1016: Use correct libcumlprims version in GPU CI
- PR #1040: Update version of numba in development conda yaml files
- PR #1043: Updates to accomodate cuDF python code reorganization
- PR #1044: Remove nvidia driver installation from ci/cpu/build.sh
- PR #991: Barnes Hut TSNE Memory Issue Fixes
- PR #1075: Pinning Dask version for consistent CI results
- PR #990: Barnes Hut TSNE Memory Issue Fixes
- PR #1066: Using proper set of workers to destroy nccl comms
- PR #1072: Remove pip requirements and setup
- PR #1074: Fix flake8 CI style check
- PR #1087: Accuracy improvement for sqrt/log in RF max_feature
- PR #1088: Change straggling numba python allocations to use RMM
- PR #1106: Pinning Distributed version to match Dask for consistent CI results
- PR #1116: TSNE CUDA 10.1 Bug Fixes
- PR #1132: DBSCAN Batching Bug Fix
- PR #1162: DASK RF random seed bug fix
- PR #1164: Fix check_dtype arg handling for input_to_dev_array
- PR #1171: SVM prediction bug fix
- PR #1177: Update dask and distributed to 2.5
- PR #1204: Fix SVM crash on Turing
- PR #1199: Replaced sprintf() with snprintf() in THROW()
- PR #1205: Update dask-cuda in yml envs
- PR #1211: Fixing Dask k-means transform bug and adding test
- PR #1236: Improve fix for SMO solvers potential crash on Turing
- PR #1251: Disable compiler optimization for CUDA 10.1 for distance prims
- PR #1260: Small bugfix for major conversion in input_utils
- PR #1276: Fix float64 prediction crash in test_random_forest

# cuML 0.9.0 (21 Aug 2019)

## New Features

- PR #894: Convert RF to treelite format
- PR #826: Jones transformation of params for ARIMA models timeSeries ml-prim
- PR #697: Silhouette Score metric ml-prim
- PR #674: KL Divergence metric ml-prim
- PR #787: homogeneity, completeness and v-measure metrics ml-prim
- PR #711: Mutual Information metric ml-prim
- PR #724: Entropy metric ml-prim
- PR #766: Expose score method based on inertia for KMeans
- PR #823: prims: cluster dispersion metric
- PR #816: Added inverse_transform() for LabelEncoder
- PR #789: prims: sampling without replacement
- PR #813: prims: Col major istance prim
- PR #635: Random Forest & Decision Tree Regression (Single-GPU)
- PR #819: Forest Inferencing Library (FIL)
- PR #829: C++: enable nvtx ranges
- PR #835: Holt-Winters algorithm
- PR #837: treelite for decision forest exchange format
- PR #871: Wrapper for FIL
- PR #870: make_blobs python function
- PR #881: wrappers for accuracy_score and adjusted_rand_score functions
- PR #840: Dask RF classification and regression
- PR #870: make_blobs python function
- PR #879: import of treelite models to FIL
- PR #892: General Gram matrices prim
- PR #883: Adding MNMG Kmeans
- PR #930: Dask RF
- PR #882: TSNE - T-Distributed Stochastic Neighbourhood Embedding
- PR #624: Internals API & Graph Based Dimensionality Reductions Callback
- PR #926: Wrapper for FIL
- PR #994: Adding MPI comm impl for testing / benchmarking MNMG CUDA
- PR #960: Enable using libcumlprims for MG algorithms/prims

## Improvements
- PR #822: build: build.sh update to club all make targets together
- PR #807: Added development conda yml files
- PR #840: Require cmake >= 3.14
- PR #832: Stateless Decision Tree and Random Forest API
- PR #857: Small modifications to comms for utilizing IB w/ Dask
- PR #851: Random forest Stateless API wrappers
- PR #865: High Performance RF
- PR #895: Pretty prints arguments!
- PR #920: Add an empty marker kernel for tracing purposes
- PR #915: syncStream added to cumlCommunicator
- PR #922: Random Forest support in FIL
- PR #911: Update headers to credit CannyLabs BH TSNE implementation
- PR #918: Streamline CUDA_REL environment variable
- PR #924: kmeans: updated APIs to be stateless, refactored code for mnmg support
- PR #950: global_bias support in FIL
- PR #773: Significant improvements to input checking of all classes and common input API for Python
- PR #957: Adding docs to RF & KMeans MNMG. Small fixes for release
- PR #965: Making dask-ml a hard dependency
- PR #976: Update api.rst for new 0.9 classes
- PR #973: Use cudaDeviceGetAttribute instead of relying on cudaDeviceProp object being passed
- PR #978: Update README for 0.9
- PR #1009: Fix references to notebooks-contrib
- PR #1015: Ability to control the number of internal streams in cumlHandle_impl via cumlHandle
- PR #1175: Add more modules to docs ToC

## Bug Fixes

- PR #923: Fix misshapen level/trend/season HoltWinters output
- PR #831: Update conda package dependencies to cudf 0.9
- PR #772: Add missing cython headers to SGD and CD
- PR #849: PCA no attribute trans_input_ transform bug fix
- PR #869: Removing incorrect information from KNN Docs
- PR #885: libclang installation fix for GPUCI
- PR #896: Fix typo in comms build instructions
- PR #921: Fix build scripts using incorrect cudf version
- PR #928: TSNE Stability Adjustments
- PR #934: Cache cudaDeviceProp in cumlHandle for perf reasons
- PR #932: Change default param value for RF classifier
- PR #949: Fix dtype conversion tests for unsupported cudf dtypes
- PR #908: Fix local build generated file ownerships
- PR #983: Change RF max_depth default to 16
- PR #987: Change default values for knn
- PR #988: Switch to exact tsne
- PR #991: Cleanup python code in cuml.dask.cluster
- PR #996: ucx_initialized being properly set in CommsContext
- PR #1007: Throws a well defined error when mutigpu is not enabled
- PR #1018: Hint location of nccl in build.sh for CI
- PR #1022: Using random_state to make K-Means MNMG tests deterministic
- PR #1034: Fix typos and formatting issues in RF docs
- PR #1052: Fix the rows_sample dtype to float

# cuML 0.8.0 (27 June 2019)

## New Features

- PR #652: Adjusted Rand Index metric ml-prim
- PR #679: Class label manipulation ml-prim
- PR #636: Rand Index metric ml-prim
- PR #515: Added Random Projection feature
- PR #504: Contingency matrix ml-prim
- PR #644: Add train_test_split utility for cuDF dataframes
- PR #612: Allow Cuda Array Interface, Numba inputs and input code refactor
- PR #641: C: Separate C-wrapper library build to generate libcuml.so
- PR #631: Add nvcategory based ordinal label encoder
- PR #681: Add MBSGDClassifier and MBSGDRegressor classes around SGD
- PR #705: Quasi Newton solver and LogisticRegression Python classes
- PR #670: Add test skipping functionality to build.sh
- PR #678: Random Forest Python class
- PR #684: prims: make_blobs primitive
- PR #673: prims: reduce cols by key primitive
- PR #812: Add cuML Communications API & consolidate Dask cuML

## Improvements

- PR #597: C++ cuML and ml-prims folder refactor
- PR #590: QN Recover from numeric errors
- PR #482: Introduce cumlHandle for pca and tsvd
- PR #573: Remove use of unnecessary cuDF column and series copies
- PR #601: Cython PEP8 cleanup and CI integration
- PR #596: Introduce cumlHandle for ols and ridge
- PR #579: Introduce cumlHandle for cd and sgd, and propagate C++ errors in cython level for cd and sgd
- PR #604: Adding cumlHandle to kNN, spectral methods, and UMAP
- PR #616: Enable clang-format for enforcing coding style
- PR #618: CI: Enable copyright header checks
- PR #622: Updated to use 0.8 dependencies
- PR #626: Added build.sh script, updated CI scripts and documentation
- PR #633: build: Auto-detection of GPU_ARCHS during cmake
- PR #650: Moving brute force kNN to prims. Creating stateless kNN API.
- PR #662: C++: Bulk clang-format updates
- PR #671: Added pickle pytests and correct pickling of Base class
- PR #675: atomicMin/Max(float, double) with integer atomics and bit flipping
- PR #677: build: 'deep-clean' to build.sh to clean faiss build as well
- PR #683: Use stateless c++ API in KNN so that it can be pickled properly
- PR #686: Use stateless c++ API in UMAP so that it can be pickled properly
- PR #695: prims: Refactor pairwise distance
- PR #707: Added stress test and updated documentation for RF
- PR #701: Added emacs temporary file patterns to .gitignore
- PR #606: C++: Added tests for host_buffer and improved device_buffer and host_buffer implementation
- PR #726: Updated RF docs and stress test
- PR #730: Update README and RF docs for 0.8
- PR #744: Random projections generating binomial on device. Fixing tests.
- PR #741: Update API docs for 0.8
- PR #754: Pickling of UMAP/KNN
- PR #753: Made PCA and TSVD picklable
- PR #746: LogisticRegression and QN API docstrings
- PR #820: Updating DEVELOPER GUIDE threading guidelines

## Bug Fixes
- PR #584: Added missing virtual destructor to deviceAllocator and hostAllocator
- PR #620: C++: Removed old unit-test files in ml-prims
- PR #627: C++: Fixed dbscan crash issue filed in 613
- PR #640: Remove setuptools from conda run dependency
- PR #646: Update link in contributing.md
- PR #649: Bug fix to LinAlg::reduce_rows_by_key prim filed in issue #648
- PR #666: fixes to gitutils.py to resolve both string decode and handling of uncommitted files
- PR #676: Fix template parameters in `bernoulli()` implementation.
- PR #685: Make CuPy optional to avoid nccl conda package conflicts
- PR #687: prims: updated tolerance for reduce_cols_by_key unit-tests
- PR #689: Removing extra prints from NearestNeighbors cython
- PR #718: Bug fix for DBSCAN and increasing batch size of sgd
- PR #719: Adding additional checks for dtype of the data
- PR #736: Bug fix for RF wrapper and .cu print function
- PR #547: Fixed issue if C++ compiler is specified via CXX during configure.
- PR #759: Configure Sphinx to render params correctly
- PR #762: Apply threshold to remove flakiness of UMAP tests.
- PR #768: Fixing memory bug from stateless refactor
- PR #782: Nearest neighbors checking properly whether memory should be freed
- PR #783: UMAP was using wrong size for knn computation
- PR #776: Hotfix for self.variables in RF
- PR #777: Fix numpy input bug
- PR #784: Fix jit of shuffle_idx python function
- PR #790: Fix rows_sample input type for RF
- PR #793: Fix for dtype conversion utility for numba arrays without cupy installed
- PR #806: Add a seed for sklearn model in RF test file
- PR #843: Rf quantile fix

# cuML 0.7.0 (10 May 2019)

## New Features

- PR #405: Quasi-Newton GLM Solvers
- PR #277: Add row- and column-wise weighted mean primitive
- PR #424: Add a grid-sync struct for inter-block synchronization
- PR #430: Add R-Squared Score to ml primitives
- PR #463: Add matrix gather to ml primitives
- PR #435: Expose cumlhandle in cython + developer guide
- PR #455: Remove default-stream arguement across ml-prims and cuML
- PR #375: cuml cpp shared library renamed to libcuml++.so
- PR #460: Random Forest & Decision Trees (Single-GPU, Classification)
- PR #491: Add doxygen build target for ml-prims
- PR #505: Add R-Squared Score to python interface
- PR #507: Add coordinate descent for lasso and elastic-net
- PR #511: Add a minmax ml-prim
- PR #516: Added Trustworthiness score feature
- PR #520: Add local build script to mimic gpuCI
- PR #503: Add column-wise matrix sort primitive
- PR #525: Add docs build script to cuML
- PR #528: Remove current KMeans and replace it with a new single GPU implementation built using ML primitives

## Improvements

- PR #481: Refactoring Quasi-Newton to use cumlHandle
- PR #467: Added validity check on cumlHandle_t
- PR #461: Rewrote permute and added column major version
- PR #440: README updates
- PR #295: Improve build-time and the interface e.g., enable bool-OutType, for distance()
- PR #390: Update docs version
- PR #272: Add stream parameters to cublas and cusolver wrapper functions
- PR #447: Added building and running mlprims tests to CI
- PR #445: Lower dbscan memory usage by computing adjacency matrix directly
- PR #431: Add support for fancy iterator input types to LinAlg::reduce_rows_by_key
- PR #394: Introducing cumlHandle API to dbscan and add example
- PR #500: Added CI check for black listed CUDA Runtime API calls
- PR #475: exposing cumlHandle for dbscan from python-side
- PR #395: Edited the CONTRIBUTING.md file
- PR #407: Test files to run stress, correctness and unit tests for cuml algos
- PR #512: generic copy method for copying buffers between device/host
- PR #533: Add cudatoolkit conda dependency
- PR #524: Use cmake find blas and find lapack to pass configure options to faiss
- PR #527: Added notes on UMAP differences from reference implementation
- PR #540: Use latest release version in update-version CI script
- PR #552: Re-enable assert in kmeans tests with xfail as needed
- PR #581: Add shared memory fast col major to row major function back with bound checks
- PR #592: More efficient matrix copy/reverse methods
- PR #721: Added pickle tests for DBSCAN and Random Projections

## Bug Fixes

- PR #334: Fixed segfault in `ML::cumlHandle_impl::destroyResources`
- PR #349: Developer guide clarifications for cumlHandle and cumlHandle_impl
- PR #398: Fix CI scripts to allow nightlies to be uploaded
- PR #399: Skip PCA tests to allow CI to run with driver 418
- PR #422: Issue in the PCA tests was solved and CI can run with driver 418
- PR #409: Add entry to gitmodules to ignore build artifacts
- PR #412: Fix for svdQR function in ml-prims
- PR #438: Code that depended on FAISS was building everytime.
- PR #358: Fixed an issue when switching streams on MLCommon::device_buffer and MLCommon::host_buffer
- PR #434: Fixing bug in CSR tests
- PR #443: Remove defaults channel from ci scripts
- PR #384: 64b index arithmetic updates to the kernels inside ml-prims
- PR #459: Fix for runtime library path of pip package
- PR #464: Fix for C++11 destructor warning in qn
- PR #466: Add support for column-major in LinAlg::*Norm methods
- PR #465: Fixing deadlock issue in GridSync due to consecutive sync calls
- PR #468: Fix dbscan example build failure
- PR #470: Fix resource leakage in Kalman filter python wrapper
- PR #473: Fix gather ml-prim test for change in rng uniform API
- PR #477: Fixes default stream initialization in cumlHandle
- PR #480: Replaced qn_fit() declaration with #include of file containing definition to fix linker error
- PR #495: Update cuDF and RMM versions in GPU ci test scripts
- PR #499: DEVELOPER_GUIDE.md: fixed links and clarified ML::detail::streamSyncer example
- PR #506: Re enable ml-prim tests in CI
- PR #508: Fix for an error with default argument in LinAlg::meanSquaredError
- PR #519: README.md Updates and adding BUILD.md back
- PR #526: Fix the issue of wrong results when fit and transform of PCA are called separately
- PR #531: Fixing missing arguments in updateDevice() for RF
- PR #543: Exposing dbscan batch size through cython API and fixing broken batching
- PR #551: Made use of ZLIB_LIBRARIES consistent between ml_test and ml_mg_test
- PR #557: Modified CI script to run cuML tests before building mlprims and removed lapack flag
- PR #578: Updated Readme.md to add lasso and elastic-net
- PR #580: Fixing cython garbage collection bug in KNN
- PR #577: Use find libz in prims cmake
- PR #594: fixed cuda-memcheck mean_center test failures


# cuML 0.6.1 (09 Apr 2019)

## Bug Fixes

- PR #462 Runtime library path fix for cuML pip package


# cuML 0.6.0 (22 Mar 2019)

## New Features

- PR #249: Single GPU Stochastic Gradient Descent for linear regression, logistic regression, and linear svm with L1, L2, and elastic-net penalties.
- PR #247: Added "proper" CUDA API to cuML
- PR #235: NearestNeighbors MG Support
- PR #261: UMAP Algorithm
- PR #290: NearestNeighbors numpy MG Support
- PR #303: Reusable spectral embedding / clustering
- PR #325: Initial support for single process multi-GPU OLS and tSVD
- PR #271: Initial support for hyperparameter optimization with dask for many models

## Improvements

- PR #144: Dockerfile update and docs for LinearRegression and Kalman Filter.
- PR #168: Add /ci/gpu/build.sh file to cuML
- PR #167: Integrating full-n-final ml-prims repo inside cuml
- PR #198: (ml-prims) Removal of *MG calls + fixed a bug in permute method
- PR #194: Added new ml-prims for supporting LASSO regression.
- PR #114: Building faiss C++ api into libcuml
- PR #64: Using FAISS C++ API in cuML and exposing bindings through cython
- PR #208: Issue ml-common-3: Math.h: swap thrust::for_each with binaryOp,unaryOp
- PR #224: Improve doc strings for readable rendering with readthedocs
- PR #209: Simplify README.md, move build instructions to BUILD.md
- PR #218: Fix RNG to use given seed and adjust RNG test tolerances.
- PR #225: Support for generating random integers
- PR #215: Refactored LinAlg::norm to Stats::rowNorm and added Stats::colNorm
- PR #234: Support for custom output type and passing index value to main_op in *Reduction kernels
- PR #230: Refactored the cuda_utils header
- PR #236: Refactored cuml python package structure to be more sklearn like
- PR #232: Added reduce_rows_by_key
- PR #246: Support for 2 vectors in the matrix vector operator
- PR #244: Fix for single GPU OLS and Ridge to support one column training data
- PR #271: Added get_params and set_params functions for linear and ridge regression
- PR #253: Fix for issue #250-reduce_rows_by_key failed memcheck for small nkeys
- PR #269: LinearRegression, Ridge Python docs update and cleaning
- PR #322: set_params updated
- PR #237: Update build instructions
- PR #275: Kmeans use of faster gpu_matrix
- PR #288: Add n_neighbors to NearestNeighbors constructor
- PR #302: Added FutureWarning for deprecation of current kmeans algorithm
- PR #312: Last minute cleanup before release
- PR #315: Documentation updating and enhancements
- PR #330: Added ignored argument to pca.fit_transform to map to sklearn's implemenation
- PR #342: Change default ABI to ON
- PR #572: Pulling DBSCAN components into reusable primitives


## Bug Fixes

- PR #193: Fix AttributeError in PCA and TSVD
- PR #211: Fixing inconsistent use of proper batch size calculation in DBSCAN
- PR #202: Adding back ability for users to define their own BLAS
- PR #201: Pass CMAKE CUDA path to faiss/configure script
- PR #200 Avoid using numpy via cimport in KNN
- PR #228: Bug fix: LinAlg::unaryOp with 0-length input
- PR #279: Removing faiss-gpu references in README
- PR #321: Fix release script typo
- PR #327: Update conda requirements for version 0.6 requirements
- PR #352: Correctly calculating numpy chunk sizing for kNN
- PR #345: Run python import as part of package build to trigger compilation
- PR #347: Lowering memory usage of kNN.
- PR #355: Fixing issues with very large numpy inputs to SPMG OLS and tSVD.
- PR #357: Removing FAISS requirement from README
- PR #362: Fix for matVecOp crashing on large input sizes
- PR #366: Index arithmetic issue fix with TxN_t class
- PR #376: Disabled kmeans tests since they are currently too sensitive (see #71)
- PR #380: Allow arbitrary data size on ingress for numba_utils.row_matrix
- PR #385: Fix for long import cuml time in containers and fix for setup_pip
- PR #630: Fixing a missing kneighbors in nearest neighbors python proxy

# cuML 0.5.1 (05 Feb 2019)

## Bug Fixes

- PR #189 Avoid using numpy via cimport to prevent ABI issues in Cython compilation


# cuML 0.5.0 (28 Jan 2019)

## New Features

- PR #66: OLS Linear Regression
- PR #44: Distance calculation ML primitives
- PR #69: Ridge (L2 Regularized) Linear Regression
- PR #103: Linear Kalman Filter
- PR #117: Pip install support
- PR #64: Device to device support from cuML device pointers into FAISS

## Improvements

- PR #56: Make OpenMP optional for building
- PR #67: Github issue templates
- PR #44: Refactored DBSCAN to use ML primitives
- PR #91: Pytest cleanup and sklearn toyset datasets based pytests for kmeans and dbscan
- PR #75: C++ example to use kmeans
- PR #117: Use cmake extension to find any zlib installed in system
- PR #94: Add cmake flag to set ABI compatibility
- PR #139: Move thirdparty submodules to root and add symlinks to new locations
- PR #151: Replace TravisCI testing and conda pkg builds with gpuCI
- PR #164: Add numba kernel for faster column to row major transform
- PR #114: Adding FAISS to cuml build

## Bug Fixes

- PR #48: CUDA 10 compilation warnings fix
- PR #51: Fixes to Dockerfile and docs for new build system
- PR #72: Fixes for GCC 7
- PR #96: Fix for kmeans stack overflow with high number of clusters
- PR #105: Fix for AttributeError in kmeans fit method
- PR #113: Removed old  glm python/cython files
- PR #118: Fix for AttributeError in kmeans predict method
- PR #125: Remove randomized solver option from PCA python bindings


# cuML 0.4.0 (05 Dec 2018)

## New Features

## Improvements

- PR #42: New build system: separation of libcuml.so and cuml python package
- PR #43: Added changelog.md

## Bug Fixes


# cuML 0.3.0 (30 Nov 2018)

## New Features

- PR #33: Added ability to call cuML algorithms using numpy arrays

## Improvements

- PR #24: Fix references of python package from cuML to cuml and start using versioneer for better versioning
- PR #40: Added support for refactored cuDF 0.3.0, updated Conda files
- PR #33: Major python test cleaning, all tests pass with cuDF 0.2.0 and 0.3.0. Preparation for new build system
- PR #34: Updated batch count calculation logic in DBSCAN
- PR #35: Beginning of DBSCAN refactor to use cuML mlprims and general improvements

## Bug Fixes

- PR #30: Fixed batch size bug in DBSCAN that caused crash. Also fixed various locations for potential integer overflows
- PR #28: Fix readthedocs build documentation
- PR #29: Fix pytests for cuml name change from cuML
- PR #33: Fixed memory bug that would cause segmentation faults due to numba releasing memory before it was used. Also fixed row major/column major bugs for different algorithms
- PR #36: Fix kmeans gtest to use device data
- PR #38: cuda\_free bug removed that caused google tests to sometimes pass and sometimes fail randomly
- PR #39: Updated cmake to correctly link with CUDA libraries, add CUDA runtime linking and include source files in compile target

# cuML 0.2.0 (02 Nov 2018)

## New Features

- PR #11: Kmeans algorithm added
- PR #7: FAISS KNN wrapper added
- PR #21: Added Conda install support

## Improvements

- PR #15: Added compatibility with cuDF (from prior pyGDF)
- PR #13: Added FAISS to Dockerfile
- PR #21: Added TravisCI build system for CI and Conda builds

## Bug Fixes

- PR #4: Fixed explained variance bug in TSVD
- PR #5: Notebook bug fixes and updated results


# cuML 0.1.0

Initial release including PCA, TSVD, DBSCAN, ml-prims and cython wrappers<|MERGE_RESOLUTION|>--- conflicted
+++ resolved
@@ -84,9 +84,7 @@
 - PR #2487: Set classes_ attribute during classifier fit
 - PR #2605: Reduce memory usage in tSNE
 - PR #2611: Adding building doxygen docs to gpu ci
-<<<<<<< HEAD
 - PR #2623: Fixing kmeans score() API. Adding score() to kneighbors estimators
-=======
 - PR #2629: Add naive_bayes api docs
 - PR #2643: 'dense' and 'sparse' values of `storage_type` for FIL
 - PR #2666: Update MBSGD documentation to mention that the model is experimental
@@ -95,7 +93,6 @@
 - PR #2648: Replace CNMeM with `rmm::mr::pool_memory_resource`.
 - PR #2686: Improve SVM tests
 - PR #2692: Changin LBFGS log level
->>>>>>> c67b1e2c
 
 ## Bug Fixes
 - PR #2369: Update RF code to fix set_params memory leak
