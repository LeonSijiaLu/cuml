# cuML 0.13.0 (Date TBD)

## New Features

## Improvements
<<<<<<< HEAD
- PR #1632: Fix MBSGD models inheritance, they now inherits from cuml.Base
=======
- PR #1628: Remove submodules from cuML
>>>>>>> 4f753e5a

## Bug Fixes
- PR #1594: Train-test split is now reproducible
- PR #1590: Fix destination directory structure for run-clang-format.py
- PR #1611: Fixing pickling errors for KNN classifier and regressor
- PR #1634: Fix title in KNN docs
- PR #1627: Adding a check for multi-class data in RF classification

# cuML 0.12.0 (Date TBD)

## New Features
- PR #1483: prims: Fused L2 distance and nearest-neighbor prim
- PR #1494: bench: ml-prims benchmark
- PR #1514: bench: Fused L2 NN prim benchmark
- PR #1411: Cython side of MNMG OLS
- PR #1520: Cython side of MNMG Ridge Regression
- PR #1516: Suppor Vector Regression (epsilon-SVR)

## Improvements
- PR #1468: C++: updates to clang format flow to make it more usable among devs
- PR #1473: C++: lazy initialization of "costly" resources inside cumlHandle
- PR #1443: Added a new overloaded GEMM primitive
- PR #1489: Enabling deep trees using Gather tree builder
- PR #1463: Update FAISS submodule to 1.6.1
- PR #1488: Add codeowners
- PR #1432: Row-major (C-style) GPU arrays for benchmarks
- PR #1490: Use dask master instead of conda package for testing
- PR #1377: Add GPU array support for FIL benchmarking
- PR #1493: kmeans: add tiling support for 1-NN computation and use fusedL2-1NN prim for L2 distance metric
- PR #1532: Update CuPy to >= 6.6 and allow 7.0
- PR #1528: Re-enabling KNN using dynamic library loading for UCX in communicator
- PR #1545: Add conda environment version updates to ci script
- PR #1541: Updates for libcudf++ Python refactor
- PR #1537: Improve pickling and scoring suppport for many models to support hyperopt
- PR #1551: Change custom kernel to cupy for col/row order transform
- PR #1533: C++: interface header file separation for SVM
- PR #1560: Helper function to allocate all new CuPy arrays with RMM memory management
- PR #1570: Relax nccl in conda recipes to >=2.4 (matching CI)
- PR #1578: Add missing function information to the cuML documenataion
- PR #1584: Add has_scipy utility function for runtime check
- PR #1583: API docs updates for 0.12
- PR #1591: Updated FIL documentation

## Bug Fixes
- PR #1470: Documentation: add make_regression, fix ARIMA section
- PR #1482: Updated the code to remove sklearn from the mbsgd stress test
- PR #1491: Update dev environments for 0.12
- PR #1512: Updating setup_cpu() in SpeedupComparisonRunner
- PR #1498: Add build.sh to code owners
- PR #1505: cmake: added correct dependencies for prims-bench build
- PR #1534: Removed TODO comment in create_ucp_listeners()
- PR #1548: Fixing umap extra unary op in knn graph
- PR #1547: Fixing MNMG kmeans score. Fixing UMAP pickling before fit(). Fixing UMAP test failures.
- PR #1557: Increasing threshold for kmeans score
- PR #1562: Increasing threshold even higher
- PR #1564: Fixed a typo in function cumlMPICommunicator_impl::syncStream
- PR #1569: Remove Scikit-learn exception and depedenncy in SVM
- PR #1575: Add missing dtype parameter in call to strides to order for CuPy 6.6 code path
- PR #1574: Updated the init file to include SVM
- PR #1589: Fixing the default value for RF and updating mnmg predict to accept cudf
- PR #1601: Fixed wrong datatype used in knn voting kernel

# cuML 0.11.0 (11 Dec 2019)

## New Features

- PR #1295: Cython side of MNMG PCA
- PR #1218: prims: histogram prim
- PR #1129: C++: Separate include folder for C++ API distribution
- PR #1282: OPG KNN MNMG Code (disabled for 0.11)
- PR #1242: Initial implementation of FIL sparse forests
- PR #1194: Initial ARIMA time-series modeling support.
- PR #1286: Importing treelite models as FIL sparse forests
- PR #1285: Fea minimum impurity decrease RF param
- PR #1301: Add make_regression to generate regression datasets
- PR #1322: RF pickling using treelite, protobuf and FIL
- PR #1332: Add option to cuml.dask make_blobs to produce dask array
- PR #1307: Add RF regression benchmark
- PR #1327: Update the code to build treelite with protobuf
- PR #1289: Add Python benchmarking support for FIL
- PR #1371: Cython side of MNMG tSVD
- PR #1386: Expose SVC decision function value

## Improvements
- PR #1170: Use git to clone subprojects instead of git submodules
- PR #1239: Updated the treelite version
- PR #1225: setup.py clone dependencies like cmake and correct include paths
- PR #1224: Refactored FIL to prepare for sparse trees
- PR #1249: Include libcuml.so C API in installed targets
- PR #1259: Conda dev environment updates and use libcumlprims current version in CI
- PR #1277: Change dependency order in cmake for better printing at compile time
- PR #1264: Add -s flag to GPU CI pytest for better error printing
- PR #1271: Updated the Ridge regression documentation
- PR #1283: Updated the cuMl docs to include MBSGD and adjusted_rand_score
- PR #1300: Lowercase parameter versions for FIL algorithms
- PR #1312: Update CuPy to version 6.5 and use conda-forge channel
- PR #1336: Import SciKit-Learn models into FIL
- PR #1314: Added options needed for ASVDb output (CUDA ver, etc.), added option
  to select algos
- PR #1335: Options to print available algorithms and datasets
  in the Python benchmark
- PR #1338: Remove BUILD_ABI references in CI scripts
- PR #1340: Updated unit tests to uses larger dataset
- PR #1351: Build treelite temporarily for GPU CI testing of FIL Scikit-learn
  model importing
- PR #1367: --test-split benchmark parameter for train-test split
- PR #1360: Improved tests for importing SciKit-Learn models into FIL
- PR #1368: Add --num-rows benchmark command line argument
- PR #1351: Build treelite temporarily for GPU CI testing of FIL Scikit-learn model importing
- PR #1366: Modify train_test_split to use CuPy and accept device arrays
- PR #1258: Documenting new MPI communicator for multi-node multi-GPU testing
- PR #1345: Removing deprecated should_downcast argument
- PR #1362: device_buffer in UMAP + Sparse prims
- PR #1376: AUTO value for FIL algorithm
- PR #1408: Updated pickle tests to delete the pre-pickled model to prevent pointer leakage
- PR #1357: Run benchmarks multiple times for CI
- PR #1382: ARIMA optimization: move functions to C++ side
- PR #1392: Updated RF code to reduce duplication of the code
- PR #1444: UCX listener running in its own isolated thread
- PR #1445: Improved performance of FIL sparse trees
- PR #1431: Updated API docs
- PR #1441: Remove unused CUDA conda labels
- PR #1439: Match sklearn 0.22 default n_estimators for RF and fix test errors
- PR #1461: Add kneighbors to API docs

## Bug Fixes
- PR #1281: Making rng.h threadsafe
- PR #1212: Fix cmake git cloning always running configure in subprojects
- PR #1261: Fix comms build errors due to cuml++ include folder changes
- PR #1267: Update build.sh for recent change of building comms in main CMakeLists
- PR #1278: Removed incorrect overloaded instance of eigJacobi
- PR #1302: Updates for numba 0.46
- PR #1313: Updated the RF tests to set the seed and n_streams
- PR #1319: Using machineName arg passed in instead of default for ASV reporting
- PR #1326: Fix illegal memory access in make_regression (bounds issue)
- PR #1330: Fix C++ unit test utils for better handling of differences near zero
- PR #1342: Fix to prevent memory leakage in Lasso and ElasticNet
- PR #1337: Fix k-means init from preset cluster centers
- PR #1354: Fix SVM gamma=scale implementation
- PR #1344: Change other solver based methods to create solver object in init
- PR #1373: Fixing a few small bugs in make_blobs and adding asserts to pytests
- PR #1361: Improve SMO error handling
- PR #1384: Lower expectations on batched matrix tests to prevent CI failures
- PR #1380: Fix memory leaks in ARIMA
- PR #1391: Lower expectations on batched matrix tests even more
- PR #1394: Warning added in svd for cuda version 10.1
- PR #1407: Resolved RF predict issues and updated RF docstring
- PR #1401: Patch for lbfgs solver for logistic regression with no l1 penalty
- PR #1416: train_test_split numba and rmm device_array output bugfix
- PR #1419: UMAP pickle tests are using wrong n_neighbors value for trustworthiness
- PR #1438: KNN Classifier to properly return Dataframe with Dataframe input
- PR #1425: Deprecate seed and use random_state similar to Scikit-learn in train_test_split
- PR #1458: Add joblib as an explicit requirement
- PR #1474: Defer knn mnmg to 0.12 nightly builds and disable ucx-py dependency

# cuML 0.10.0 (16 Oct 2019)

## New Features
- PR #1148: C++ benchmark tool for c++/CUDA code inside cuML
- PR #1071: Selective eigen solver of cuSolver
- PR #1073: Updating RF wrappers to use FIL for GPU accelerated prediction
- PR #1104: CUDA 10.1 support
- PR #1113: prims: new batched make-symmetric-matrix primitive
- PR #1112: prims: new batched-gemv primitive
- PR #855: Added benchmark tools
- PR #1149 Add YYMMDD to version tag for nightly conda packages
- PR #892: General Gram matrices prim
- PR #912: Support Vector Machine
- PR #1274: Updated the RF score function to use GPU predict

## Improvements
- PR #961: High Peformance RF; HIST algo
- PR #1028: Dockerfile updates after dir restructure. Conda env yaml to add statsmodels as a dependency
- PR #1047: Consistent OPG interface for kmeans, based on internal libcumlprims update
- PR #763: Add examples to train_test_split documentation
- PR #1093: Unified inference kernels for different FIL algorithms
- PR #1076: Paying off some UMAP / Spectral tech debt.
- PR #1086: Ensure RegressorMixin scorer uses device arrays
- PR #1110: Adding tests to use default values of parameters of the models
- PR #1108: input_to_host_array function in input_utils for input processing to host arrays
- PR #1114: K-means: Exposing useful params, removing unused params, proxying params in Dask
- PR #1138: Implementing ANY_RANK semantics on irecv
- PR #1142: prims: expose separate InType and OutType for unaryOp and binaryOp
- PR #1115: Moving dask_make_blobs to cuml.dask.datasets. Adding conversion to dask.DataFrame
- PR #1136: CUDA 10.1 CI updates
- PR #1135: K-means: add boundary cases for kmeans||, support finer control with convergence
- PR #1163: Some more correctness improvements. Better verbose printing
- PR #1165: Adding except + in all remaining cython
- PR #1186: Using LocalCUDACluster Pytest fixture
- PR #1173: Docs: Barnes Hut TSNE documentation
- PR #1176: Use new RMM API based on Cython
- PR #1219: Adding custom bench_func and verbose logging to cuml.benchmark
- PR #1247: Improved MNMG RF error checking

## Bug Fixes

- PR #1231: RF respect number of cuda streams from cuml handle
- PR #1230: Rf bugfix memleak in regression
- PR #1208: compile dbscan bug
- PR #1016: Use correct libcumlprims version in GPU CI
- PR #1040: Update version of numba in development conda yaml files
- PR #1043: Updates to accomodate cuDF python code reorganization
- PR #1044: Remove nvidia driver installation from ci/cpu/build.sh
- PR #991: Barnes Hut TSNE Memory Issue Fixes
- PR #1075: Pinning Dask version for consistent CI results
- PR #990: Barnes Hut TSNE Memory Issue Fixes
- PR #1066: Using proper set of workers to destroy nccl comms
- PR #1072: Remove pip requirements and setup
- PR #1074: Fix flake8 CI style check
- PR #1087: Accuracy improvement for sqrt/log in RF max_feature
- PR #1088: Change straggling numba python allocations to use RMM
- PR #1106: Pinning Distributed version to match Dask for consistent CI results
- PR #1116: TSNE CUDA 10.1 Bug Fixes
- PR #1132: DBSCAN Batching Bug Fix
- PR #1162: DASK RF random seed bug fix
- PR #1164: Fix check_dtype arg handling for input_to_dev_array
- PR #1171: SVM prediction bug fix
- PR #1177: Update dask and distributed to 2.5
- PR #1204: Fix SVM crash on Turing
- PR #1199: Replaced sprintf() with snprintf() in THROW()
- PR #1205: Update dask-cuda in yml envs
- PR #1211: Fixing Dask k-means transform bug and adding test
- PR #1236: Improve fix for SMO solvers potential crash on Turing
- PR #1251: Disable compiler optimization for CUDA 10.1 for distance prims
- PR #1260: Small bugfix for major conversion in input_utils
- PR #1276: Fix float64 prediction crash in test_random_forest

# cuML 0.9.0 (21 Aug 2019)

## New Features

- PR #894: Convert RF to treelite format
- PR #826: Jones transformation of params for ARIMA models timeSeries ml-prim
- PR #697: Silhouette Score metric ml-prim
- PR #674: KL Divergence metric ml-prim
- PR #787: homogeneity, completeness and v-measure metrics ml-prim
- PR #711: Mutual Information metric ml-prim
- PR #724: Entropy metric ml-prim
- PR #766: Expose score method based on inertia for KMeans
- PR #823: prims: cluster dispersion metric
- PR #816: Added inverse_transform() for LabelEncoder
- PR #789: prims: sampling without replacement
- PR #813: prims: Col major istance prim
- PR #635: Random Forest & Decision Tree Regression (Single-GPU)
- PR #819: Forest Inferencing Library (FIL)
- PR #829: C++: enable nvtx ranges
- PR #835: Holt-Winters algorithm
- PR #837: treelite for decision forest exchange format
- PR #871: Wrapper for FIL
- PR #870: make_blobs python function
- PR #881: wrappers for accuracy_score and adjusted_rand_score functions
- PR #840: Dask RF classification and regression
- PR #870: make_blobs python function
- PR #879: import of treelite models to FIL
- PR #892: General Gram matrices prim
- PR #883: Adding MNMG Kmeans
- PR #930: Dask RF
- PR #882: TSNE - T-Distributed Stochastic Neighbourhood Embedding
- PR #624: Internals API & Graph Based Dimensionality Reductions Callback
- PR #926: Wrapper for FIL
- PR #994: Adding MPI comm impl for testing / benchmarking MNMG CUDA
- PR #960: Enable using libcumlprims for MG algorithms/prims

## Improvements
- PR #822: build: build.sh update to club all make targets together
- PR #807: Added development conda yml files
- PR #840: Require cmake >= 3.14
- PR #832: Stateless Decision Tree and Random Forest API
- PR #857: Small modifications to comms for utilizing IB w/ Dask
- PR #851: Random forest Stateless API wrappers
- PR #865: High Performance RF
- PR #895: Pretty prints arguments!
- PR #920: Add an empty marker kernel for tracing purposes
- PR #915: syncStream added to cumlCommunicator
- PR #922: Random Forest support in FIL
- PR #911: Update headers to credit CannyLabs BH TSNE implementation
- PR #918: Streamline CUDA_REL environment variable
- PR #924: kmeans: updated APIs to be stateless, refactored code for mnmg support
- PR #950: global_bias support in FIL
- PR #773: Significant improvements to input checking of all classes and common input API for Python
- PR #957: Adding docs to RF & KMeans MNMG. Small fixes for release
- PR #965: Making dask-ml a hard dependency
- PR #976: Update api.rst for new 0.9 classes
- PR #973: Use cudaDeviceGetAttribute instead of relying on cudaDeviceProp object being passed
- PR #978: Update README for 0.9
- PR #1009: Fix references to notebooks-contrib
- PR #1015: Ability to control the number of internal streams in cumlHandle_impl via cumlHandle
- PR #1175: Add more modules to docs ToC

## Bug Fixes

- PR #923: Fix misshapen level/trend/season HoltWinters output
- PR #831: Update conda package dependencies to cudf 0.9
- PR #772: Add missing cython headers to SGD and CD
- PR #849: PCA no attribute trans_input_ transform bug fix
- PR #869: Removing incorrect information from KNN Docs
- PR #885: libclang installation fix for GPUCI
- PR #896: Fix typo in comms build instructions
- PR #921: Fix build scripts using incorrect cudf version
- PR #928: TSNE Stability Adjustments
- PR #934: Cache cudaDeviceProp in cumlHandle for perf reasons
- PR #932: Change default param value for RF classifier
- PR #949: Fix dtype conversion tests for unsupported cudf dtypes
- PR #908: Fix local build generated file ownerships
- PR #983: Change RF max_depth default to 16
- PR #987: Change default values for knn
- PR #988: Switch to exact tsne
- PR #991: Cleanup python code in cuml.dask.cluster
- PR #996: ucx_initialized being properly set in CommsContext
- PR #1007: Throws a well defined error when mutigpu is not enabled
- PR #1018: Hint location of nccl in build.sh for CI
- PR #1022: Using random_state to make K-Means MNMG tests deterministic
- PR #1034: Fix typos and formatting issues in RF docs
- PR #1052: Fix the rows_sample dtype to float

# cuML 0.8.0 (27 June 2019)

## New Features

- PR #652: Adjusted Rand Index metric ml-prim
- PR #679: Class label manipulation ml-prim
- PR #636: Rand Index metric ml-prim
- PR #515: Added Random Projection feature
- PR #504: Contingency matrix ml-prim
- PR #644: Add train_test_split utility for cuDF dataframes
- PR #612: Allow Cuda Array Interface, Numba inputs and input code refactor
- PR #641: C: Separate C-wrapper library build to generate libcuml.so
- PR #631: Add nvcategory based ordinal label encoder
- PR #681: Add MBSGDClassifier and MBSGDRegressor classes around SGD
- PR #705: Quasi Newton solver and LogisticRegression Python classes
- PR #670: Add test skipping functionality to build.sh
- PR #678: Random Forest Python class
- PR #684: prims: make_blobs primitive
- PR #673: prims: reduce cols by key primitive
- PR #812: Add cuML Communications API & consolidate Dask cuML

## Improvements

- PR #597: C++ cuML and ml-prims folder refactor
- PR #590: QN Recover from numeric errors
- PR #482: Introduce cumlHandle for pca and tsvd
- PR #573: Remove use of unnecessary cuDF column and series copies
- PR #601: Cython PEP8 cleanup and CI integration
- PR #596: Introduce cumlHandle for ols and ridge
- PR #579: Introduce cumlHandle for cd and sgd, and propagate C++ errors in cython level for cd and sgd
- PR #604: Adding cumlHandle to kNN, spectral methods, and UMAP
- PR #616: Enable clang-format for enforcing coding style
- PR #618: CI: Enable copyright header checks
- PR #622: Updated to use 0.8 dependencies
- PR #626: Added build.sh script, updated CI scripts and documentation
- PR #633: build: Auto-detection of GPU_ARCHS during cmake
- PR #650: Moving brute force kNN to prims. Creating stateless kNN API.
- PR #662: C++: Bulk clang-format updates
- PR #671: Added pickle pytests and correct pickling of Base class
- PR #675: atomicMin/Max(float, double) with integer atomics and bit flipping
- PR #677: build: 'deep-clean' to build.sh to clean faiss build as well
- PR #683: Use stateless c++ API in KNN so that it can be pickled properly
- PR #686: Use stateless c++ API in UMAP so that it can be pickled properly
- PR #695: prims: Refactor pairwise distance
- PR #707: Added stress test and updated documentation for RF
- PR #701: Added emacs temporary file patterns to .gitignore
- PR #606: C++: Added tests for host_buffer and improved device_buffer and host_buffer implementation
- PR #726: Updated RF docs and stress test
- PR #730: Update README and RF docs for 0.8
- PR #744: Random projections generating binomial on device. Fixing tests.
- PR #741: Update API docs for 0.8
- PR #754: Pickling of UMAP/KNN
- PR #753: Made PCA and TSVD picklable
- PR #746: LogisticRegression and QN API docstrings
- PR #820: Updating DEVELOPER GUIDE threading guidelines

## Bug Fixes
- PR #584: Added missing virtual destructor to deviceAllocator and hostAllocator
- PR #620: C++: Removed old unit-test files in ml-prims
- PR #627: C++: Fixed dbscan crash issue filed in 613
- PR #640: Remove setuptools from conda run dependency
- PR #646: Update link in contributing.md
- PR #649: Bug fix to LinAlg::reduce_rows_by_key prim filed in issue #648
- PR #666: fixes to gitutils.py to resolve both string decode and handling of uncommitted files
- PR #676: Fix template parameters in `bernoulli()` implementation.
- PR #685: Make CuPy optional to avoid nccl conda package conflicts
- PR #687: prims: updated tolerance for reduce_cols_by_key unit-tests
- PR #689: Removing extra prints from NearestNeighbors cython
- PR #718: Bug fix for DBSCAN and increasing batch size of sgd
- PR #719: Adding additional checks for dtype of the data
- PR #736: Bug fix for RF wrapper and .cu print function
- PR #547: Fixed issue if C++ compiler is specified via CXX during configure.
- PR #759: Configure Sphinx to render params correctly
- PR #762: Apply threshold to remove flakiness of UMAP tests.
- PR #768: Fixing memory bug from stateless refactor
- PR #782: Nearest neighbors checking properly whether memory should be freed
- PR #783: UMAP was using wrong size for knn computation
- PR #776: Hotfix for self.variables in RF
- PR #777: Fix numpy input bug
- PR #784: Fix jit of shuffle_idx python function
- PR #790: Fix rows_sample input type for RF
- PR #793: Fix for dtype conversion utility for numba arrays without cupy installed
- PR #806: Add a seed for sklearn model in RF test file
- PR #843: Rf quantile fix

# cuML 0.7.0 (10 May 2019)

## New Features

- PR #405: Quasi-Newton GLM Solvers
- PR #277: Add row- and column-wise weighted mean primitive
- PR #424: Add a grid-sync struct for inter-block synchronization
- PR #430: Add R-Squared Score to ml primitives
- PR #463: Add matrix gather to ml primitives
- PR #435: Expose cumlhandle in cython + developer guide
- PR #455: Remove default-stream arguement across ml-prims and cuML
- PR #375: cuml cpp shared library renamed to libcuml++.so
- PR #460: Random Forest & Decision Trees (Single-GPU, Classification)
- PR #491: Add doxygen build target for ml-prims
- PR #505: Add R-Squared Score to python interface
- PR #507: Add coordinate descent for lasso and elastic-net
- PR #511: Add a minmax ml-prim
- PR #516: Added Trustworthiness score feature
- PR #520: Add local build script to mimic gpuCI
- PR #503: Add column-wise matrix sort primitive
- PR #525: Add docs build script to cuML
- PR #528: Remove current KMeans and replace it with a new single GPU implementation built using ML primitives

## Improvements

- PR #481: Refactoring Quasi-Newton to use cumlHandle
- PR #467: Added validity check on cumlHandle_t
- PR #461: Rewrote permute and added column major version
- PR #440: README updates
- PR #295: Improve build-time and the interface e.g., enable bool-OutType, for distance()
- PR #390: Update docs version
- PR #272: Add stream parameters to cublas and cusolver wrapper functions
- PR #447: Added building and running mlprims tests to CI
- PR #445: Lower dbscan memory usage by computing adjacency matrix directly
- PR #431: Add support for fancy iterator input types to LinAlg::reduce_rows_by_key
- PR #394: Introducing cumlHandle API to dbscan and add example
- PR #500: Added CI check for black listed CUDA Runtime API calls
- PR #475: exposing cumlHandle for dbscan from python-side
- PR #395: Edited the CONTRIBUTING.md file
- PR #407: Test files to run stress, correctness and unit tests for cuml algos
- PR #512: generic copy method for copying buffers between device/host
- PR #533: Add cudatoolkit conda dependency
- PR #524: Use cmake find blas and find lapack to pass configure options to faiss
- PR #527: Added notes on UMAP differences from reference implementation
- PR #540: Use latest release version in update-version CI script
- PR #552: Re-enable assert in kmeans tests with xfail as needed
- PR #581: Add shared memory fast col major to row major function back with bound checks
- PR #592: More efficient matrix copy/reverse methods
- PR #721: Added pickle tests for DBSCAN and Random Projections

## Bug Fixes

- PR #334: Fixed segfault in `ML::cumlHandle_impl::destroyResources`
- PR #349: Developer guide clarifications for cumlHandle and cumlHandle_impl
- PR #398: Fix CI scripts to allow nightlies to be uploaded
- PR #399: Skip PCA tests to allow CI to run with driver 418
- PR #422: Issue in the PCA tests was solved and CI can run with driver 418
- PR #409: Add entry to gitmodules to ignore build artifacts
- PR #412: Fix for svdQR function in ml-prims
- PR #438: Code that depended on FAISS was building everytime.
- PR #358: Fixed an issue when switching streams on MLCommon::device_buffer and MLCommon::host_buffer
- PR #434: Fixing bug in CSR tests
- PR #443: Remove defaults channel from ci scripts
- PR #384: 64b index arithmetic updates to the kernels inside ml-prims
- PR #459: Fix for runtime library path of pip package
- PR #464: Fix for C++11 destructor warning in qn
- PR #466: Add support for column-major in LinAlg::*Norm methods
- PR #465: Fixing deadlock issue in GridSync due to consecutive sync calls
- PR #468: Fix dbscan example build failure
- PR #470: Fix resource leakage in Kalman filter python wrapper
- PR #473: Fix gather ml-prim test for change in rng uniform API
- PR #477: Fixes default stream initialization in cumlHandle
- PR #480: Replaced qn_fit() declaration with #include of file containing definition to fix linker error
- PR #495: Update cuDF and RMM versions in GPU ci test scripts
- PR #499: DEVELOPER_GUIDE.md: fixed links and clarified ML::detail::streamSyncer example
- PR #506: Re enable ml-prim tests in CI
- PR #508: Fix for an error with default argument in LinAlg::meanSquaredError
- PR #519: README.md Updates and adding BUILD.md back
- PR #526: Fix the issue of wrong results when fit and transform of PCA are called separately
- PR #531: Fixing missing arguments in updateDevice() for RF
- PR #543: Exposing dbscan batch size through cython API and fixing broken batching
- PR #551: Made use of ZLIB_LIBRARIES consistent between ml_test and ml_mg_test
- PR #557: Modified CI script to run cuML tests before building mlprims and removed lapack flag
- PR #578: Updated Readme.md to add lasso and elastic-net
- PR #580: Fixing cython garbage collection bug in KNN
- PR #577: Use find libz in prims cmake
- PR #594: fixed cuda-memcheck mean_center test failures


# cuML 0.6.1 (09 Apr 2019)

## Bug Fixes

- PR #462 Runtime library path fix for cuML pip package


# cuML 0.6.0 (22 Mar 2019)

## New Features

- PR #249: Single GPU Stochastic Gradient Descent for linear regression, logistic regression, and linear svm with L1, L2, and elastic-net penalties.
- PR #247: Added "proper" CUDA API to cuML
- PR #235: NearestNeighbors MG Support
- PR #261: UMAP Algorithm
- PR #290: NearestNeighbors numpy MG Support
- PR #303: Reusable spectral embedding / clustering
- PR #325: Initial support for single process multi-GPU OLS and tSVD
- PR #271: Initial support for hyperparameter optimization with dask for many models

## Improvements

- PR #144: Dockerfile update and docs for LinearRegression and Kalman Filter.
- PR #168: Add /ci/gpu/build.sh file to cuML
- PR #167: Integrating full-n-final ml-prims repo inside cuml
- PR #198: (ml-prims) Removal of *MG calls + fixed a bug in permute method
- PR #194: Added new ml-prims for supporting LASSO regression.
- PR #114: Building faiss C++ api into libcuml
- PR #64: Using FAISS C++ API in cuML and exposing bindings through cython
- PR #208: Issue ml-common-3: Math.h: swap thrust::for_each with binaryOp,unaryOp
- PR #224: Improve doc strings for readable rendering with readthedocs
- PR #209: Simplify README.md, move build instructions to BUILD.md
- PR #218: Fix RNG to use given seed and adjust RNG test tolerances.
- PR #225: Support for generating random integers
- PR #215: Refactored LinAlg::norm to Stats::rowNorm and added Stats::colNorm
- PR #234: Support for custom output type and passing index value to main_op in *Reduction kernels
- PR #230: Refactored the cuda_utils header
- PR #236: Refactored cuml python package structure to be more sklearn like
- PR #232: Added reduce_rows_by_key
- PR #246: Support for 2 vectors in the matrix vector operator
- PR #244: Fix for single GPU OLS and Ridge to support one column training data
- PR #271: Added get_params and set_params functions for linear and ridge regression
- PR #253: Fix for issue #250-reduce_rows_by_key failed memcheck for small nkeys
- PR #269: LinearRegression, Ridge Python docs update and cleaning
- PR #322: set_params updated
- PR #237: Update build instructions
- PR #275: Kmeans use of faster gpu_matrix
- PR #288: Add n_neighbors to NearestNeighbors constructor
- PR #302: Added FutureWarning for deprecation of current kmeans algorithm
- PR #312: Last minute cleanup before release
- PR #315: Documentation updating and enhancements
- PR #330: Added ignored argument to pca.fit_transform to map to sklearn's implemenation
- PR #342: Change default ABI to ON
- PR #572: Pulling DBSCAN components into reusable primitives


## Bug Fixes

- PR #193: Fix AttributeError in PCA and TSVD
- PR #211: Fixing inconsistent use of proper batch size calculation in DBSCAN
- PR #202: Adding back ability for users to define their own BLAS
- PR #201: Pass CMAKE CUDA path to faiss/configure script
- PR #200 Avoid using numpy via cimport in KNN
- PR #228: Bug fix: LinAlg::unaryOp with 0-length input
- PR #279: Removing faiss-gpu references in README
- PR #321: Fix release script typo
- PR #327: Update conda requirements for version 0.6 requirements
- PR #352: Correctly calculating numpy chunk sizing for kNN
- PR #345: Run python import as part of package build to trigger compilation
- PR #347: Lowering memory usage of kNN.
- PR #355: Fixing issues with very large numpy inputs to SPMG OLS and tSVD.
- PR #357: Removing FAISS requirement from README
- PR #362: Fix for matVecOp crashing on large input sizes
- PR #366: Index arithmetic issue fix with TxN_t class
- PR #376: Disabled kmeans tests since they are currently too sensitive (see #71)
- PR #380: Allow arbitrary data size on ingress for numba_utils.row_matrix
- PR #385: Fix for long import cuml time in containers and fix for setup_pip
- PR #630: Fixing a missing kneighbors in nearest neighbors python proxy

# cuML 0.5.1 (05 Feb 2019)

## Bug Fixes

- PR #189 Avoid using numpy via cimport to prevent ABI issues in Cython compilation


# cuML 0.5.0 (28 Jan 2019)

## New Features

- PR #66: OLS Linear Regression
- PR #44: Distance calculation ML primitives
- PR #69: Ridge (L2 Regularized) Linear Regression
- PR #103: Linear Kalman Filter
- PR #117: Pip install support
- PR #64: Device to device support from cuML device pointers into FAISS

## Improvements

- PR #56: Make OpenMP optional for building
- PR #67: Github issue templates
- PR #44: Refactored DBSCAN to use ML primitives
- PR #91: Pytest cleanup and sklearn toyset datasets based pytests for kmeans and dbscan
- PR #75: C++ example to use kmeans
- PR #117: Use cmake extension to find any zlib installed in system
- PR #94: Add cmake flag to set ABI compatibility
- PR #139: Move thirdparty submodules to root and add symlinks to new locations
- PR #151: Replace TravisCI testing and conda pkg builds with gpuCI
- PR #164: Add numba kernel for faster column to row major transform
- PR #114: Adding FAISS to cuml build

## Bug Fixes

- PR #48: CUDA 10 compilation warnings fix
- PR #51: Fixes to Dockerfile and docs for new build system
- PR #72: Fixes for GCC 7
- PR #96: Fix for kmeans stack overflow with high number of clusters
- PR #105: Fix for AttributeError in kmeans fit method
- PR #113: Removed old  glm python/cython files
- PR #118: Fix for AttributeError in kmeans predict method
- PR #125: Remove randomized solver option from PCA python bindings


# cuML 0.4.0 (05 Dec 2018)

## New Features

## Improvements

- PR #42: New build system: separation of libcuml.so and cuml python package
- PR #43: Added changelog.md

## Bug Fixes


# cuML 0.3.0 (30 Nov 2018)

## New Features

- PR #33: Added ability to call cuML algorithms using numpy arrays

## Improvements

- PR #24: Fix references of python package from cuML to cuml and start using versioneer for better versioning
- PR #40: Added support for refactored cuDF 0.3.0, updated Conda files
- PR #33: Major python test cleaning, all tests pass with cuDF 0.2.0 and 0.3.0. Preparation for new build system
- PR #34: Updated batch count calculation logic in DBSCAN
- PR #35: Beginning of DBSCAN refactor to use cuML mlprims and general improvements

## Bug Fixes

- PR #30: Fixed batch size bug in DBSCAN that caused crash. Also fixed various locations for potential integer overflows
- PR #28: Fix readthedocs build documentation
- PR #29: Fix pytests for cuml name change from cuML
- PR #33: Fixed memory bug that would cause segmentation faults due to numba releasing memory before it was used. Also fixed row major/column major bugs for different algorithms
- PR #36: Fix kmeans gtest to use device data
- PR #38: cuda\_free bug removed that caused google tests to sometimes pass and sometimes fail randomly
- PR #39: Updated cmake to correctly link with CUDA libraries, add CUDA runtime linking and include source files in compile target

# cuML 0.2.0 (02 Nov 2018)

## New Features

- PR #11: Kmeans algorithm added
- PR #7: FAISS KNN wrapper added
- PR #21: Added Conda install support

## Improvements

- PR #15: Added compatibility with cuDF (from prior pyGDF)
- PR #13: Added FAISS to Dockerfile
- PR #21: Added TravisCI build system for CI and Conda builds

## Bug Fixes

- PR #4: Fixed explained variance bug in TSVD
- PR #5: Notebook bug fixes and updated results


# cuML 0.1.0

Initial release including PCA, TSVD, DBSCAN, ml-prims and cython wrappers<|MERGE_RESOLUTION|>--- conflicted
+++ resolved
@@ -3,11 +3,8 @@
 ## New Features
 
 ## Improvements
-<<<<<<< HEAD
 - PR #1632: Fix MBSGD models inheritance, they now inherits from cuml.Base
-=======
 - PR #1628: Remove submodules from cuML
->>>>>>> 4f753e5a
 
 ## Bug Fixes
 - PR #1594: Train-test split is now reproducible
