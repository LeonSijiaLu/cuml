--- conflicted
+++ resolved
@@ -53,11 +53,8 @@
 - PR #1186: Using LocalCUDACluster Pytest fixture
 - PR #1173: Docs: Barnes Hut TSNE documentation
 - PR #1176: Use new RMM API based on Cython
-<<<<<<< HEAD
 - PR #1219: Adding custom bench_func and verbose logging to cuml.benchmark
-=======
 - PR #1247: Improved MNMG RF error checking
->>>>>>> 1b72f098
 
 ## Bug Fixes
 
