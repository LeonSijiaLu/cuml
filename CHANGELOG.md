# cuML 0.14.0 (Date TBD)

## New Features
- PR #1867: C++: add logging interface support in cuML based spdlog
- PR #1906: UMAP MNMG

## Improvements
- PR #1931: C++: enabled doxygen docs for all of the C++ codebase
- PR #1944: Support for dask_cudf.core.Series in _extract_partitions
- PR #1947: Cleaning up cmake
- PR #1927: Use Cython's `new_build_ext` (if available)
- PR #1946: Removed zlib dependency from cmake
- PR #1873: Remove usage of nvstring and nvcat from LabelEncoder
- PR #1968: Update SVC SVR with cuML Array
- PR #1972: updates to our flow to use conda-forge's clang and clang-tools packages
- PR #1974: Reduce ARIMA testing time
- PR #1984: Enable Ninja build
- PR #2018: Using `cuml.dask.part_utils.extract_partitions` and removing similar, duplicated code
- PR #2019: Enable doxygen build in our nightly doc build CI script
- PR #1996: Cythonize in parallel
- PR #2031: Encapsulating UCX-py interactions in singleton
- PR #2029: Add C++ ARIMA log-likelihood benchmark
<<<<<<< HEAD
- PR #2015: Renaming .h to .cuh in solver, dbscan and svm
=======
- PR #2047: Make internal streams non-blocking w.r.t. NULL stream
- PR #2058: Use CumlArray in Random Projection
>>>>>>> 09799135

## Bug Fixes
- PR #1939: Fix syntax error in cuml.common.array
- PR #1941: Remove c++ cuda flag that was getting duplicated in CMake
- PR #1971: python: Correctly honor --singlegpu option and CUML_BUILD_PATH env variable
- PR #1969: Update libcumlprims to 0.14
- PR #1973: Add missing mg files for setup.py --singlegpu flag
- PR #1993: Set `umap_transform_reproducibility` tests to xfail
- PR #2017: Fixing memory issue in weak cc prim
- PR #2028: Skipping UMAP knn reproducibility tests until we figure out why its failing in CUDA 10.2
- PR #2024: Fixed cuda-memcheck errors with sample-without-replacement prim
- PR #1540: prims: support for custom math-type used for computation inside adjusted rand index prim
- PR #2078: Ignore negative cache indices in get_vecs

# cuML 0.13.0 (Date TBD)

## New Features
- PR #1777: Python bindings for entropy
- PR #1742: Mean squared error implementation with cupy
- PR #1766: Mean absolute error implementation with cupy
- PR #1766: Mean squared log error implementation with cupy
- PR #1635: cuML Array shim and configurable output added to cluster methods
- PR #1586: Seasonal ARIMA
- PR #1683: cuml.dask make_regression
- PR #1689: Add framework for cuML Dask serializers
- PR #1709: Add `decision_function()` and `predict_proba()` for LogisticRegression
- PR #1714: Add `print_env.sh` file to gather important environment details
- PR #1750: LinearRegression CumlArray for configurable output
- PR #1767: Single GPU decomposition models configurable output
- PR #1646: Using FIL to predict in MNMG RF
- PR #1778: Make cuML Handle picklable
- PR #1738: cuml.dask refactor beginning and dask array input option for OLS, Ridge and KMeans
- PR #1874: Add predict_proba function to RF classifier
- PR #1815: Adding KNN parameter to UMAP

## Improvements
- PR #1644: Add `predict_proba()` for FIL binary classifier
- PR #1620: Pickling tests now automatically finds all model classes inheriting from cuml.Base
- PR #1637: Update to newer treelite version with XGBoost 1.0 compatibility
- PR #1632: Fix MBSGD models inheritance, they now inherits from cuml.Base
- PR #1628: Remove submodules from cuML
- PR #1755: Expose the build_treelite function for python
- PR #1649: Add the fil_sparse_format variable option to RF API
- PR #1647: storage_type=AUTO uses SPARSE for large models
- PR #1668: Update the warning statement thrown in RF when the seed is set but n_streams is not 1
- PR #1662: use of direct cusparse calls for coo2csr, instead of depending on nvgraph
- PR #1747: C++: dbscan performance improvements and cleanup
- PR #1697: Making trustworthiness batchable and using proper workspace
- PR #1721: Improving UMAP pytests
- PR #1717: Call `rmm_cupy_allocator` for CuPy allocations
- PR #1718: Import `using_allocator` from `cupy.cuda`
- PR #1723: Update RF Classifier to throw an exception for multi-class pickling
- PR #1726: Decorator to allocate CuPy arrays with RMM
- PR #1719: UMAP random seed reproducibility
- PR #1748: Test serializing `CumlArray` objects
- PR #1776: Refactoring pca/tsvd distributed
- PR #1762: Update CuPy requirement to 7
- PR #1768: C++: Different input and output types for add and subtract prims
- PR #1790: Add support for multiple seeding in k-means++
- PR #1805: Adding new Dask cuda serializers to naive bayes + a trivial perf update
- PR #1812: C++: bench: UMAP benchmark cases added
- PR #1795: Add capability to build CumlArray from bytearray/memoryview objects
- PR #1824: C++: improving the performance of UMAP algo
- PR #1816: Add ARIMA notebook
- PR #1856: Update docs for 0.13
- PR #1827: Add HPO demo Notebook
- PR #1825: `--nvtx` option in `build.sh`
- PR #1847: Update XGBoost version for CI
- PR #1837: Simplify cuML Array construction
- PR #1848: Rely on subclassing for cuML Array serialization
- PR #1866: Minimizing client memory pressure on Naive Bayes
- PR #1788: Removing complexity bottleneck in S-ARIMA
- PR #1891: Additional improvements to naive bayes tree reduction

## Bug Fixes
- PR #1835 : Fix calling default RF Classification always
- PT #1904: replace cub sort
- PR #1833: Fix depth issue in shallow RF regression estimators
- PR #1770: Warn that KalmanFilter is deprecated
- PR #1775: Allow CumlArray to work with inputs that have no 'strides' in array interface
- PR #1594: Train-test split is now reproducible
- PR #1590: Fix destination directory structure for run-clang-format.py
- PR #1611: Fixing pickling errors for KNN classifier and regressor
- PR #1617: Fixing pickling issues for SVC and SVR
- PR #1634: Fix title in KNN docs
- PR #1627: Adding a check for multi-class data in RF classification
- PR #1654: Skip treelite patch if its already been applied
- PR #1661: Fix nvstring variable name
- PR #1673: Using struct for caching dlsym state in communicator
- PR #1659: TSNE - introduce 'convert_dtype' and refactor class attr 'Y' to 'embedding_'
- PR #1672: Solver 'svd' in Linear and Ridge Regressors when n_cols=1
- PR #1670: Lasso & ElasticNet - cuml Handle added
- PR #1671: Update for accessing cuDF Series pointer
- PR #1652: Support XGBoost 1.0+ models in FIL
- PR #1702: Fix LightGBM-FIL validation test
- PR #1701: test_score kmeans test passing with newer cupy version
- PR #1706: Remove multi-class bug from QuasiNewton
- PR #1699: Limit CuPy to <7.2 temporarily
- PR #1708: Correctly deallocate cuML handles in Cython
- PR #1730: Fixes to KF for test stability (mainly in CUDA 10.2)
- PR #1729: Fixing naive bayes UCX serialization problem in fit()
- PR #1749: bug fix rf classifier/regressor on seg fault in bench
- PR #1751: Updated RF documentation
- PR #1765: Update the checks for using RF GPU predict
- PR #1787: C++: unit-tests to check for RF accuracy. As well as a bug fix to improve RF accuracy
- PR #1793: Updated fil pyx to solve memory leakage issue
- PR #1810: Quickfix - chunkage in dask make_regression
- PR #1842: DistributedDataHandler not properly setting 'multiple'
- PR #1849: Critical fix in ARIMA initial estimate
- PR #1851: Fix for cuDF behavior change for multidimensional arrays
- PR #1852: Remove Thrust warnings
- PR #1868: Turning off IPC caching until it is fixed in UCX-py/UCX
- PR #1876: UMAP exponential decay parameters fix
- PR #1887: Fix hasattr for missing attributes on base models
- PR #1877: Remove resetting index in shuffling in train_test_split
- PR #1893: Updating UCX in comms to match current UCX-py
- PR #1888: Small train_test_split test fix
- PR #1899: Fix dask `extract_partitions()`, remove transformation as instance variable in PCA and TSVD and match sklearn APIs
- PR #1920: Temporarily raising threshold for UMAP reproducibility tests
- PR #1918: Create memleak fixture to skip memleak tests in CI for now
- PR #1926: Update batch matrix test margins
- PR #1925: Fix failing dask tests
- PR #1936: Update DaskRF regression test to xfail
- PR #1932: Isolating cause of make_blobs failure
- PR #1951: Dask Random forest regression CPU predict bug fix
- PR #1948: Adjust BatchedMargin margin and disable tests temporarily
- PR #1950: Fix UMAP test failure



# cuML 0.12.0 (04 Feb 2020)

## New Features
- PR #1483: prims: Fused L2 distance and nearest-neighbor prim
- PR #1494: bench: ml-prims benchmark
- PR #1514: bench: Fused L2 NN prim benchmark
- PR #1411: Cython side of MNMG OLS
- PR #1520: Cython side of MNMG Ridge Regression
- PR #1516: Suppor Vector Regression (epsilon-SVR)

## Improvements
- PR #1638: Update cuml/docs/README.md
- PR #1468: C++: updates to clang format flow to make it more usable among devs
- PR #1473: C++: lazy initialization of "costly" resources inside cumlHandle
- PR #1443: Added a new overloaded GEMM primitive
- PR #1489: Enabling deep trees using Gather tree builder
- PR #1463: Update FAISS submodule to 1.6.1
- PR #1488: Add codeowners
- PR #1432: Row-major (C-style) GPU arrays for benchmarks
- PR #1490: Use dask master instead of conda package for testing
- PR #1375: Naive Bayes & Distributed Naive Bayes
- PR #1377: Add GPU array support for FIL benchmarking
- PR #1493: kmeans: add tiling support for 1-NN computation and use fusedL2-1NN prim for L2 distance metric
- PR #1532: Update CuPy to >= 6.6 and allow 7.0
- PR #1528: Re-enabling KNN using dynamic library loading for UCX in communicator
- PR #1545: Add conda environment version updates to ci script
- PR #1541: Updates for libcudf++ Python refactor
- PR #1555: FIL-SKL, an SKLearn-based benchmark for FIL
- PR #1537: Improve pickling and scoring suppport for many models to support hyperopt
- PR #1551: Change custom kernel to cupy for col/row order transform
- PR #1533: C++: interface header file separation for SVM
- PR #1560: Helper function to allocate all new CuPy arrays with RMM memory management
- PR #1570: Relax nccl in conda recipes to >=2.4 (matching CI)
- PR #1578: Add missing function information to the cuML documenataion
- PR #1584: Add has_scipy utility function for runtime check
- PR #1583: API docs updates for 0.12
- PR #1591: Updated FIL documentation

## Bug Fixes
- PR #1470: Documentation: add make_regression, fix ARIMA section
- PR #1482: Updated the code to remove sklearn from the mbsgd stress test
- PR #1491: Update dev environments for 0.12
- PR #1512: Updating setup_cpu() in SpeedupComparisonRunner
- PR #1498: Add build.sh to code owners
- PR #1505: cmake: added correct dependencies for prims-bench build
- PR #1534: Removed TODO comment in create_ucp_listeners()
- PR #1548: Fixing umap extra unary op in knn graph
- PR #1547: Fixing MNMG kmeans score. Fixing UMAP pickling before fit(). Fixing UMAP test failures.
- PR #1557: Increasing threshold for kmeans score
- PR #1562: Increasing threshold even higher
- PR #1564: Fixed a typo in function cumlMPICommunicator_impl::syncStream
- PR #1569: Remove Scikit-learn exception and depedenncy in SVM
- PR #1575: Add missing dtype parameter in call to strides to order for CuPy 6.6 code path
- PR #1574: Updated the init file to include SVM
- PR #1589: Fixing the default value for RF and updating mnmg predict to accept cudf
- PR #1601: Fixed wrong datatype used in knn voting kernel

# cuML 0.11.0 (11 Dec 2019)

## New Features

- PR #1295: Cython side of MNMG PCA
- PR #1218: prims: histogram prim
- PR #1129: C++: Separate include folder for C++ API distribution
- PR #1282: OPG KNN MNMG Code (disabled for 0.11)
- PR #1242: Initial implementation of FIL sparse forests
- PR #1194: Initial ARIMA time-series modeling support.
- PR #1286: Importing treelite models as FIL sparse forests
- PR #1285: Fea minimum impurity decrease RF param
- PR #1301: Add make_regression to generate regression datasets
- PR #1322: RF pickling using treelite, protobuf and FIL
- PR #1332: Add option to cuml.dask make_blobs to produce dask array
- PR #1307: Add RF regression benchmark
- PR #1327: Update the code to build treelite with protobuf
- PR #1289: Add Python benchmarking support for FIL
- PR #1371: Cython side of MNMG tSVD
- PR #1386: Expose SVC decision function value

## Improvements
- PR #1170: Use git to clone subprojects instead of git submodules
- PR #1239: Updated the treelite version
- PR #1225: setup.py clone dependencies like cmake and correct include paths
- PR #1224: Refactored FIL to prepare for sparse trees
- PR #1249: Include libcuml.so C API in installed targets
- PR #1259: Conda dev environment updates and use libcumlprims current version in CI
- PR #1277: Change dependency order in cmake for better printing at compile time
- PR #1264: Add -s flag to GPU CI pytest for better error printing
- PR #1271: Updated the Ridge regression documentation
- PR #1283: Updated the cuMl docs to include MBSGD and adjusted_rand_score
- PR #1300: Lowercase parameter versions for FIL algorithms
- PR #1312: Update CuPy to version 6.5 and use conda-forge channel
- PR #1336: Import SciKit-Learn models into FIL
- PR #1314: Added options needed for ASVDb output (CUDA ver, etc.), added option
  to select algos
- PR #1335: Options to print available algorithms and datasets
  in the Python benchmark
- PR #1338: Remove BUILD_ABI references in CI scripts
- PR #1340: Updated unit tests to uses larger dataset
- PR #1351: Build treelite temporarily for GPU CI testing of FIL Scikit-learn
  model importing
- PR #1367: --test-split benchmark parameter for train-test split
- PR #1360: Improved tests for importing SciKit-Learn models into FIL
- PR #1368: Add --num-rows benchmark command line argument
- PR #1351: Build treelite temporarily for GPU CI testing of FIL Scikit-learn model importing
- PR #1366: Modify train_test_split to use CuPy and accept device arrays
- PR #1258: Documenting new MPI communicator for multi-node multi-GPU testing
- PR #1345: Removing deprecated should_downcast argument
- PR #1362: device_buffer in UMAP + Sparse prims
- PR #1376: AUTO value for FIL algorithm
- PR #1408: Updated pickle tests to delete the pre-pickled model to prevent pointer leakage
- PR #1357: Run benchmarks multiple times for CI
- PR #1382: ARIMA optimization: move functions to C++ side
- PR #1392: Updated RF code to reduce duplication of the code
- PR #1444: UCX listener running in its own isolated thread
- PR #1445: Improved performance of FIL sparse trees
- PR #1431: Updated API docs
- PR #1441: Remove unused CUDA conda labels
- PR #1439: Match sklearn 0.22 default n_estimators for RF and fix test errors
- PR #1461: Add kneighbors to API docs

## Bug Fixes
- PR #1281: Making rng.h threadsafe
- PR #1212: Fix cmake git cloning always running configure in subprojects
- PR #1261: Fix comms build errors due to cuml++ include folder changes
- PR #1267: Update build.sh for recent change of building comms in main CMakeLists
- PR #1278: Removed incorrect overloaded instance of eigJacobi
- PR #1302: Updates for numba 0.46
- PR #1313: Updated the RF tests to set the seed and n_streams
- PR #1319: Using machineName arg passed in instead of default for ASV reporting
- PR #1326: Fix illegal memory access in make_regression (bounds issue)
- PR #1330: Fix C++ unit test utils for better handling of differences near zero
- PR #1342: Fix to prevent memory leakage in Lasso and ElasticNet
- PR #1337: Fix k-means init from preset cluster centers
- PR #1354: Fix SVM gamma=scale implementation
- PR #1344: Change other solver based methods to create solver object in init
- PR #1373: Fixing a few small bugs in make_blobs and adding asserts to pytests
- PR #1361: Improve SMO error handling
- PR #1384: Lower expectations on batched matrix tests to prevent CI failures
- PR #1380: Fix memory leaks in ARIMA
- PR #1391: Lower expectations on batched matrix tests even more
- PR #1394: Warning added in svd for cuda version 10.1
- PR #1407: Resolved RF predict issues and updated RF docstring
- PR #1401: Patch for lbfgs solver for logistic regression with no l1 penalty
- PR #1416: train_test_split numba and rmm device_array output bugfix
- PR #1419: UMAP pickle tests are using wrong n_neighbors value for trustworthiness
- PR #1438: KNN Classifier to properly return Dataframe with Dataframe input
- PR #1425: Deprecate seed and use random_state similar to Scikit-learn in train_test_split
- PR #1458: Add joblib as an explicit requirement
- PR #1474: Defer knn mnmg to 0.12 nightly builds and disable ucx-py dependency

# cuML 0.10.0 (16 Oct 2019)

## New Features
- PR #1148: C++ benchmark tool for c++/CUDA code inside cuML
- PR #1071: Selective eigen solver of cuSolver
- PR #1073: Updating RF wrappers to use FIL for GPU accelerated prediction
- PR #1104: CUDA 10.1 support
- PR #1113: prims: new batched make-symmetric-matrix primitive
- PR #1112: prims: new batched-gemv primitive
- PR #855: Added benchmark tools
- PR #1149 Add YYMMDD to version tag for nightly conda packages
- PR #892: General Gram matrices prim
- PR #912: Support Vector Machine
- PR #1274: Updated the RF score function to use GPU predict

## Improvements
- PR #961: High Peformance RF; HIST algo
- PR #1028: Dockerfile updates after dir restructure. Conda env yaml to add statsmodels as a dependency
- PR #1047: Consistent OPG interface for kmeans, based on internal libcumlprims update
- PR #763: Add examples to train_test_split documentation
- PR #1093: Unified inference kernels for different FIL algorithms
- PR #1076: Paying off some UMAP / Spectral tech debt.
- PR #1086: Ensure RegressorMixin scorer uses device arrays
- PR #1110: Adding tests to use default values of parameters of the models
- PR #1108: input_to_host_array function in input_utils for input processing to host arrays
- PR #1114: K-means: Exposing useful params, removing unused params, proxying params in Dask
- PR #1138: Implementing ANY_RANK semantics on irecv
- PR #1142: prims: expose separate InType and OutType for unaryOp and binaryOp
- PR #1115: Moving dask_make_blobs to cuml.dask.datasets. Adding conversion to dask.DataFrame
- PR #1136: CUDA 10.1 CI updates
- PR #1135: K-means: add boundary cases for kmeans||, support finer control with convergence
- PR #1163: Some more correctness improvements. Better verbose printing
- PR #1165: Adding except + in all remaining cython
- PR #1186: Using LocalCUDACluster Pytest fixture
- PR #1173: Docs: Barnes Hut TSNE documentation
- PR #1176: Use new RMM API based on Cython
- PR #1219: Adding custom bench_func and verbose logging to cuml.benchmark
- PR #1247: Improved MNMG RF error checking

## Bug Fixes

- PR #1231: RF respect number of cuda streams from cuml handle
- PR #1230: Rf bugfix memleak in regression
- PR #1208: compile dbscan bug
- PR #1016: Use correct libcumlprims version in GPU CI
- PR #1040: Update version of numba in development conda yaml files
- PR #1043: Updates to accomodate cuDF python code reorganization
- PR #1044: Remove nvidia driver installation from ci/cpu/build.sh
- PR #991: Barnes Hut TSNE Memory Issue Fixes
- PR #1075: Pinning Dask version for consistent CI results
- PR #990: Barnes Hut TSNE Memory Issue Fixes
- PR #1066: Using proper set of workers to destroy nccl comms
- PR #1072: Remove pip requirements and setup
- PR #1074: Fix flake8 CI style check
- PR #1087: Accuracy improvement for sqrt/log in RF max_feature
- PR #1088: Change straggling numba python allocations to use RMM
- PR #1106: Pinning Distributed version to match Dask for consistent CI results
- PR #1116: TSNE CUDA 10.1 Bug Fixes
- PR #1132: DBSCAN Batching Bug Fix
- PR #1162: DASK RF random seed bug fix
- PR #1164: Fix check_dtype arg handling for input_to_dev_array
- PR #1171: SVM prediction bug fix
- PR #1177: Update dask and distributed to 2.5
- PR #1204: Fix SVM crash on Turing
- PR #1199: Replaced sprintf() with snprintf() in THROW()
- PR #1205: Update dask-cuda in yml envs
- PR #1211: Fixing Dask k-means transform bug and adding test
- PR #1236: Improve fix for SMO solvers potential crash on Turing
- PR #1251: Disable compiler optimization for CUDA 10.1 for distance prims
- PR #1260: Small bugfix for major conversion in input_utils
- PR #1276: Fix float64 prediction crash in test_random_forest

# cuML 0.9.0 (21 Aug 2019)

## New Features

- PR #894: Convert RF to treelite format
- PR #826: Jones transformation of params for ARIMA models timeSeries ml-prim
- PR #697: Silhouette Score metric ml-prim
- PR #674: KL Divergence metric ml-prim
- PR #787: homogeneity, completeness and v-measure metrics ml-prim
- PR #711: Mutual Information metric ml-prim
- PR #724: Entropy metric ml-prim
- PR #766: Expose score method based on inertia for KMeans
- PR #823: prims: cluster dispersion metric
- PR #816: Added inverse_transform() for LabelEncoder
- PR #789: prims: sampling without replacement
- PR #813: prims: Col major istance prim
- PR #635: Random Forest & Decision Tree Regression (Single-GPU)
- PR #819: Forest Inferencing Library (FIL)
- PR #829: C++: enable nvtx ranges
- PR #835: Holt-Winters algorithm
- PR #837: treelite for decision forest exchange format
- PR #871: Wrapper for FIL
- PR #870: make_blobs python function
- PR #881: wrappers for accuracy_score and adjusted_rand_score functions
- PR #840: Dask RF classification and regression
- PR #870: make_blobs python function
- PR #879: import of treelite models to FIL
- PR #892: General Gram matrices prim
- PR #883: Adding MNMG Kmeans
- PR #930: Dask RF
- PR #882: TSNE - T-Distributed Stochastic Neighbourhood Embedding
- PR #624: Internals API & Graph Based Dimensionality Reductions Callback
- PR #926: Wrapper for FIL
- PR #994: Adding MPI comm impl for testing / benchmarking MNMG CUDA
- PR #960: Enable using libcumlprims for MG algorithms/prims

## Improvements
- PR #822: build: build.sh update to club all make targets together
- PR #807: Added development conda yml files
- PR #840: Require cmake >= 3.14
- PR #832: Stateless Decision Tree and Random Forest API
- PR #857: Small modifications to comms for utilizing IB w/ Dask
- PR #851: Random forest Stateless API wrappers
- PR #865: High Performance RF
- PR #895: Pretty prints arguments!
- PR #920: Add an empty marker kernel for tracing purposes
- PR #915: syncStream added to cumlCommunicator
- PR #922: Random Forest support in FIL
- PR #911: Update headers to credit CannyLabs BH TSNE implementation
- PR #918: Streamline CUDA_REL environment variable
- PR #924: kmeans: updated APIs to be stateless, refactored code for mnmg support
- PR #950: global_bias support in FIL
- PR #773: Significant improvements to input checking of all classes and common input API for Python
- PR #957: Adding docs to RF & KMeans MNMG. Small fixes for release
- PR #965: Making dask-ml a hard dependency
- PR #976: Update api.rst for new 0.9 classes
- PR #973: Use cudaDeviceGetAttribute instead of relying on cudaDeviceProp object being passed
- PR #978: Update README for 0.9
- PR #1009: Fix references to notebooks-contrib
- PR #1015: Ability to control the number of internal streams in cumlHandle_impl via cumlHandle
- PR #1175: Add more modules to docs ToC

## Bug Fixes

- PR #923: Fix misshapen level/trend/season HoltWinters output
- PR #831: Update conda package dependencies to cudf 0.9
- PR #772: Add missing cython headers to SGD and CD
- PR #849: PCA no attribute trans_input_ transform bug fix
- PR #869: Removing incorrect information from KNN Docs
- PR #885: libclang installation fix for GPUCI
- PR #896: Fix typo in comms build instructions
- PR #921: Fix build scripts using incorrect cudf version
- PR #928: TSNE Stability Adjustments
- PR #934: Cache cudaDeviceProp in cumlHandle for perf reasons
- PR #932: Change default param value for RF classifier
- PR #949: Fix dtype conversion tests for unsupported cudf dtypes
- PR #908: Fix local build generated file ownerships
- PR #983: Change RF max_depth default to 16
- PR #987: Change default values for knn
- PR #988: Switch to exact tsne
- PR #991: Cleanup python code in cuml.dask.cluster
- PR #996: ucx_initialized being properly set in CommsContext
- PR #1007: Throws a well defined error when mutigpu is not enabled
- PR #1018: Hint location of nccl in build.sh for CI
- PR #1022: Using random_state to make K-Means MNMG tests deterministic
- PR #1034: Fix typos and formatting issues in RF docs
- PR #1052: Fix the rows_sample dtype to float

# cuML 0.8.0 (27 June 2019)

## New Features

- PR #652: Adjusted Rand Index metric ml-prim
- PR #679: Class label manipulation ml-prim
- PR #636: Rand Index metric ml-prim
- PR #515: Added Random Projection feature
- PR #504: Contingency matrix ml-prim
- PR #644: Add train_test_split utility for cuDF dataframes
- PR #612: Allow Cuda Array Interface, Numba inputs and input code refactor
- PR #641: C: Separate C-wrapper library build to generate libcuml.so
- PR #631: Add nvcategory based ordinal label encoder
- PR #681: Add MBSGDClassifier and MBSGDRegressor classes around SGD
- PR #705: Quasi Newton solver and LogisticRegression Python classes
- PR #670: Add test skipping functionality to build.sh
- PR #678: Random Forest Python class
- PR #684: prims: make_blobs primitive
- PR #673: prims: reduce cols by key primitive
- PR #812: Add cuML Communications API & consolidate Dask cuML

## Improvements

- PR #597: C++ cuML and ml-prims folder refactor
- PR #590: QN Recover from numeric errors
- PR #482: Introduce cumlHandle for pca and tsvd
- PR #573: Remove use of unnecessary cuDF column and series copies
- PR #601: Cython PEP8 cleanup and CI integration
- PR #596: Introduce cumlHandle for ols and ridge
- PR #579: Introduce cumlHandle for cd and sgd, and propagate C++ errors in cython level for cd and sgd
- PR #604: Adding cumlHandle to kNN, spectral methods, and UMAP
- PR #616: Enable clang-format for enforcing coding style
- PR #618: CI: Enable copyright header checks
- PR #622: Updated to use 0.8 dependencies
- PR #626: Added build.sh script, updated CI scripts and documentation
- PR #633: build: Auto-detection of GPU_ARCHS during cmake
- PR #650: Moving brute force kNN to prims. Creating stateless kNN API.
- PR #662: C++: Bulk clang-format updates
- PR #671: Added pickle pytests and correct pickling of Base class
- PR #675: atomicMin/Max(float, double) with integer atomics and bit flipping
- PR #677: build: 'deep-clean' to build.sh to clean faiss build as well
- PR #683: Use stateless c++ API in KNN so that it can be pickled properly
- PR #686: Use stateless c++ API in UMAP so that it can be pickled properly
- PR #695: prims: Refactor pairwise distance
- PR #707: Added stress test and updated documentation for RF
- PR #701: Added emacs temporary file patterns to .gitignore
- PR #606: C++: Added tests for host_buffer and improved device_buffer and host_buffer implementation
- PR #726: Updated RF docs and stress test
- PR #730: Update README and RF docs for 0.8
- PR #744: Random projections generating binomial on device. Fixing tests.
- PR #741: Update API docs for 0.8
- PR #754: Pickling of UMAP/KNN
- PR #753: Made PCA and TSVD picklable
- PR #746: LogisticRegression and QN API docstrings
- PR #820: Updating DEVELOPER GUIDE threading guidelines

## Bug Fixes
- PR #584: Added missing virtual destructor to deviceAllocator and hostAllocator
- PR #620: C++: Removed old unit-test files in ml-prims
- PR #627: C++: Fixed dbscan crash issue filed in 613
- PR #640: Remove setuptools from conda run dependency
- PR #646: Update link in contributing.md
- PR #649: Bug fix to LinAlg::reduce_rows_by_key prim filed in issue #648
- PR #666: fixes to gitutils.py to resolve both string decode and handling of uncommitted files
- PR #676: Fix template parameters in `bernoulli()` implementation.
- PR #685: Make CuPy optional to avoid nccl conda package conflicts
- PR #687: prims: updated tolerance for reduce_cols_by_key unit-tests
- PR #689: Removing extra prints from NearestNeighbors cython
- PR #718: Bug fix for DBSCAN and increasing batch size of sgd
- PR #719: Adding additional checks for dtype of the data
- PR #736: Bug fix for RF wrapper and .cu print function
- PR #547: Fixed issue if C++ compiler is specified via CXX during configure.
- PR #759: Configure Sphinx to render params correctly
- PR #762: Apply threshold to remove flakiness of UMAP tests.
- PR #768: Fixing memory bug from stateless refactor
- PR #782: Nearest neighbors checking properly whether memory should be freed
- PR #783: UMAP was using wrong size for knn computation
- PR #776: Hotfix for self.variables in RF
- PR #777: Fix numpy input bug
- PR #784: Fix jit of shuffle_idx python function
- PR #790: Fix rows_sample input type for RF
- PR #793: Fix for dtype conversion utility for numba arrays without cupy installed
- PR #806: Add a seed for sklearn model in RF test file
- PR #843: Rf quantile fix

# cuML 0.7.0 (10 May 2019)

## New Features

- PR #405: Quasi-Newton GLM Solvers
- PR #277: Add row- and column-wise weighted mean primitive
- PR #424: Add a grid-sync struct for inter-block synchronization
- PR #430: Add R-Squared Score to ml primitives
- PR #463: Add matrix gather to ml primitives
- PR #435: Expose cumlhandle in cython + developer guide
- PR #455: Remove default-stream arguement across ml-prims and cuML
- PR #375: cuml cpp shared library renamed to libcuml++.so
- PR #460: Random Forest & Decision Trees (Single-GPU, Classification)
- PR #491: Add doxygen build target for ml-prims
- PR #505: Add R-Squared Score to python interface
- PR #507: Add coordinate descent for lasso and elastic-net
- PR #511: Add a minmax ml-prim
- PR #516: Added Trustworthiness score feature
- PR #520: Add local build script to mimic gpuCI
- PR #503: Add column-wise matrix sort primitive
- PR #525: Add docs build script to cuML
- PR #528: Remove current KMeans and replace it with a new single GPU implementation built using ML primitives

## Improvements

- PR #481: Refactoring Quasi-Newton to use cumlHandle
- PR #467: Added validity check on cumlHandle_t
- PR #461: Rewrote permute and added column major version
- PR #440: README updates
- PR #295: Improve build-time and the interface e.g., enable bool-OutType, for distance()
- PR #390: Update docs version
- PR #272: Add stream parameters to cublas and cusolver wrapper functions
- PR #447: Added building and running mlprims tests to CI
- PR #445: Lower dbscan memory usage by computing adjacency matrix directly
- PR #431: Add support for fancy iterator input types to LinAlg::reduce_rows_by_key
- PR #394: Introducing cumlHandle API to dbscan and add example
- PR #500: Added CI check for black listed CUDA Runtime API calls
- PR #475: exposing cumlHandle for dbscan from python-side
- PR #395: Edited the CONTRIBUTING.md file
- PR #407: Test files to run stress, correctness and unit tests for cuml algos
- PR #512: generic copy method for copying buffers between device/host
- PR #533: Add cudatoolkit conda dependency
- PR #524: Use cmake find blas and find lapack to pass configure options to faiss
- PR #527: Added notes on UMAP differences from reference implementation
- PR #540: Use latest release version in update-version CI script
- PR #552: Re-enable assert in kmeans tests with xfail as needed
- PR #581: Add shared memory fast col major to row major function back with bound checks
- PR #592: More efficient matrix copy/reverse methods
- PR #721: Added pickle tests for DBSCAN and Random Projections

## Bug Fixes

- PR #334: Fixed segfault in `ML::cumlHandle_impl::destroyResources`
- PR #349: Developer guide clarifications for cumlHandle and cumlHandle_impl
- PR #398: Fix CI scripts to allow nightlies to be uploaded
- PR #399: Skip PCA tests to allow CI to run with driver 418
- PR #422: Issue in the PCA tests was solved and CI can run with driver 418
- PR #409: Add entry to gitmodules to ignore build artifacts
- PR #412: Fix for svdQR function in ml-prims
- PR #438: Code that depended on FAISS was building everytime.
- PR #358: Fixed an issue when switching streams on MLCommon::device_buffer and MLCommon::host_buffer
- PR #434: Fixing bug in CSR tests
- PR #443: Remove defaults channel from ci scripts
- PR #384: 64b index arithmetic updates to the kernels inside ml-prims
- PR #459: Fix for runtime library path of pip package
- PR #464: Fix for C++11 destructor warning in qn
- PR #466: Add support for column-major in LinAlg::*Norm methods
- PR #465: Fixing deadlock issue in GridSync due to consecutive sync calls
- PR #468: Fix dbscan example build failure
- PR #470: Fix resource leakage in Kalman filter python wrapper
- PR #473: Fix gather ml-prim test for change in rng uniform API
- PR #477: Fixes default stream initialization in cumlHandle
- PR #480: Replaced qn_fit() declaration with #include of file containing definition to fix linker error
- PR #495: Update cuDF and RMM versions in GPU ci test scripts
- PR #499: DEVELOPER_GUIDE.md: fixed links and clarified ML::detail::streamSyncer example
- PR #506: Re enable ml-prim tests in CI
- PR #508: Fix for an error with default argument in LinAlg::meanSquaredError
- PR #519: README.md Updates and adding BUILD.md back
- PR #526: Fix the issue of wrong results when fit and transform of PCA are called separately
- PR #531: Fixing missing arguments in updateDevice() for RF
- PR #543: Exposing dbscan batch size through cython API and fixing broken batching
- PR #551: Made use of ZLIB_LIBRARIES consistent between ml_test and ml_mg_test
- PR #557: Modified CI script to run cuML tests before building mlprims and removed lapack flag
- PR #578: Updated Readme.md to add lasso and elastic-net
- PR #580: Fixing cython garbage collection bug in KNN
- PR #577: Use find libz in prims cmake
- PR #594: fixed cuda-memcheck mean_center test failures


# cuML 0.6.1 (09 Apr 2019)

## Bug Fixes

- PR #462 Runtime library path fix for cuML pip package


# cuML 0.6.0 (22 Mar 2019)

## New Features

- PR #249: Single GPU Stochastic Gradient Descent for linear regression, logistic regression, and linear svm with L1, L2, and elastic-net penalties.
- PR #247: Added "proper" CUDA API to cuML
- PR #235: NearestNeighbors MG Support
- PR #261: UMAP Algorithm
- PR #290: NearestNeighbors numpy MG Support
- PR #303: Reusable spectral embedding / clustering
- PR #325: Initial support for single process multi-GPU OLS and tSVD
- PR #271: Initial support for hyperparameter optimization with dask for many models

## Improvements

- PR #144: Dockerfile update and docs for LinearRegression and Kalman Filter.
- PR #168: Add /ci/gpu/build.sh file to cuML
- PR #167: Integrating full-n-final ml-prims repo inside cuml
- PR #198: (ml-prims) Removal of *MG calls + fixed a bug in permute method
- PR #194: Added new ml-prims for supporting LASSO regression.
- PR #114: Building faiss C++ api into libcuml
- PR #64: Using FAISS C++ API in cuML and exposing bindings through cython
- PR #208: Issue ml-common-3: Math.h: swap thrust::for_each with binaryOp,unaryOp
- PR #224: Improve doc strings for readable rendering with readthedocs
- PR #209: Simplify README.md, move build instructions to BUILD.md
- PR #218: Fix RNG to use given seed and adjust RNG test tolerances.
- PR #225: Support for generating random integers
- PR #215: Refactored LinAlg::norm to Stats::rowNorm and added Stats::colNorm
- PR #234: Support for custom output type and passing index value to main_op in *Reduction kernels
- PR #230: Refactored the cuda_utils header
- PR #236: Refactored cuml python package structure to be more sklearn like
- PR #232: Added reduce_rows_by_key
- PR #246: Support for 2 vectors in the matrix vector operator
- PR #244: Fix for single GPU OLS and Ridge to support one column training data
- PR #271: Added get_params and set_params functions for linear and ridge regression
- PR #253: Fix for issue #250-reduce_rows_by_key failed memcheck for small nkeys
- PR #269: LinearRegression, Ridge Python docs update and cleaning
- PR #322: set_params updated
- PR #237: Update build instructions
- PR #275: Kmeans use of faster gpu_matrix
- PR #288: Add n_neighbors to NearestNeighbors constructor
- PR #302: Added FutureWarning for deprecation of current kmeans algorithm
- PR #312: Last minute cleanup before release
- PR #315: Documentation updating and enhancements
- PR #330: Added ignored argument to pca.fit_transform to map to sklearn's implemenation
- PR #342: Change default ABI to ON
- PR #572: Pulling DBSCAN components into reusable primitives


## Bug Fixes

- PR #193: Fix AttributeError in PCA and TSVD
- PR #211: Fixing inconsistent use of proper batch size calculation in DBSCAN
- PR #202: Adding back ability for users to define their own BLAS
- PR #201: Pass CMAKE CUDA path to faiss/configure script
- PR #200 Avoid using numpy via cimport in KNN
- PR #228: Bug fix: LinAlg::unaryOp with 0-length input
- PR #279: Removing faiss-gpu references in README
- PR #321: Fix release script typo
- PR #327: Update conda requirements for version 0.6 requirements
- PR #352: Correctly calculating numpy chunk sizing for kNN
- PR #345: Run python import as part of package build to trigger compilation
- PR #347: Lowering memory usage of kNN.
- PR #355: Fixing issues with very large numpy inputs to SPMG OLS and tSVD.
- PR #357: Removing FAISS requirement from README
- PR #362: Fix for matVecOp crashing on large input sizes
- PR #366: Index arithmetic issue fix with TxN_t class
- PR #376: Disabled kmeans tests since they are currently too sensitive (see #71)
- PR #380: Allow arbitrary data size on ingress for numba_utils.row_matrix
- PR #385: Fix for long import cuml time in containers and fix for setup_pip
- PR #630: Fixing a missing kneighbors in nearest neighbors python proxy

# cuML 0.5.1 (05 Feb 2019)

## Bug Fixes

- PR #189 Avoid using numpy via cimport to prevent ABI issues in Cython compilation


# cuML 0.5.0 (28 Jan 2019)

## New Features

- PR #66: OLS Linear Regression
- PR #44: Distance calculation ML primitives
- PR #69: Ridge (L2 Regularized) Linear Regression
- PR #103: Linear Kalman Filter
- PR #117: Pip install support
- PR #64: Device to device support from cuML device pointers into FAISS

## Improvements

- PR #56: Make OpenMP optional for building
- PR #67: Github issue templates
- PR #44: Refactored DBSCAN to use ML primitives
- PR #91: Pytest cleanup and sklearn toyset datasets based pytests for kmeans and dbscan
- PR #75: C++ example to use kmeans
- PR #117: Use cmake extension to find any zlib installed in system
- PR #94: Add cmake flag to set ABI compatibility
- PR #139: Move thirdparty submodules to root and add symlinks to new locations
- PR #151: Replace TravisCI testing and conda pkg builds with gpuCI
- PR #164: Add numba kernel for faster column to row major transform
- PR #114: Adding FAISS to cuml build

## Bug Fixes

- PR #48: CUDA 10 compilation warnings fix
- PR #51: Fixes to Dockerfile and docs for new build system
- PR #72: Fixes for GCC 7
- PR #96: Fix for kmeans stack overflow with high number of clusters
- PR #105: Fix for AttributeError in kmeans fit method
- PR #113: Removed old  glm python/cython files
- PR #118: Fix for AttributeError in kmeans predict method
- PR #125: Remove randomized solver option from PCA python bindings


# cuML 0.4.0 (05 Dec 2018)

## New Features

## Improvements

- PR #42: New build system: separation of libcuml.so and cuml python package
- PR #43: Added changelog.md

## Bug Fixes


# cuML 0.3.0 (30 Nov 2018)

## New Features

- PR #33: Added ability to call cuML algorithms using numpy arrays

## Improvements

- PR #24: Fix references of python package from cuML to cuml and start using versioneer for better versioning
- PR #40: Added support for refactored cuDF 0.3.0, updated Conda files
- PR #33: Major python test cleaning, all tests pass with cuDF 0.2.0 and 0.3.0. Preparation for new build system
- PR #34: Updated batch count calculation logic in DBSCAN
- PR #35: Beginning of DBSCAN refactor to use cuML mlprims and general improvements

## Bug Fixes

- PR #30: Fixed batch size bug in DBSCAN that caused crash. Also fixed various locations for potential integer overflows
- PR #28: Fix readthedocs build documentation
- PR #29: Fix pytests for cuml name change from cuML
- PR #33: Fixed memory bug that would cause segmentation faults due to numba releasing memory before it was used. Also fixed row major/column major bugs for different algorithms
- PR #36: Fix kmeans gtest to use device data
- PR #38: cuda\_free bug removed that caused google tests to sometimes pass and sometimes fail randomly
- PR #39: Updated cmake to correctly link with CUDA libraries, add CUDA runtime linking and include source files in compile target

# cuML 0.2.0 (02 Nov 2018)

## New Features

- PR #11: Kmeans algorithm added
- PR #7: FAISS KNN wrapper added
- PR #21: Added Conda install support

## Improvements

- PR #15: Added compatibility with cuDF (from prior pyGDF)
- PR #13: Added FAISS to Dockerfile
- PR #21: Added TravisCI build system for CI and Conda builds

## Bug Fixes

- PR #4: Fixed explained variance bug in TSVD
- PR #5: Notebook bug fixes and updated results


# cuML 0.1.0

Initial release including PCA, TSVD, DBSCAN, ml-prims and cython wrappers<|MERGE_RESOLUTION|>--- conflicted
+++ resolved
@@ -20,12 +20,10 @@
 - PR #1996: Cythonize in parallel
 - PR #2031: Encapsulating UCX-py interactions in singleton
 - PR #2029: Add C++ ARIMA log-likelihood benchmark
-<<<<<<< HEAD
-- PR #2015: Renaming .h to .cuh in solver, dbscan and svm
-=======
 - PR #2047: Make internal streams non-blocking w.r.t. NULL stream
 - PR #2058: Use CumlArray in Random Projection
->>>>>>> 09799135
+- PR #2015: Renaming .h to .cuh in solver, dbscan and svm
+
 
 ## Bug Fixes
 - PR #1939: Fix syntax error in cuml.common.array
