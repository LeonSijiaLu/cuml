--- conflicted
+++ resolved
@@ -6,6 +6,7 @@
 - PR #1947: Cleaning up cmake
 - PR #1927: Use Cython's `new_build_ext` (if available)
 - PR #1946: Removed zlib dependency from cmake
+- PR #1873: Remove usage of nvstring and nvcat from LabelEncoder
 
 ## Bug Fixes
 - PR #1939: Fix syntax error in cuml.common.array
@@ -70,11 +71,7 @@
 - PR #1848: Rely on subclassing for cuML Array serialization
 - PR #1866: Minimizing client memory pressure on Naive Bayes
 - PR #1788: Removing complexity bottleneck in S-ARIMA
-<<<<<<< HEAD
-- PR #1873: Remove usage of nvstring and nvcat from LabelEncoder
-=======
 - PR #1891: Additional improvements to naive bayes tree reduction
->>>>>>> fcf2f68d
 
 ## Bug Fixes
 - PR #1835 : Fix calling default RF Classification always
