# cuML 0.10.0 (Date TBD)

## New Features

## Improvements
- PR #961: High Peformance RF; HIST algo
- PR #1028: Dockerfile updates after dir restructure. Conda env yaml to add statsmodels as a dependency
- PR #763: Add examples to train_test_split documentation

## Bug Fixes

- PR #1016: Use correct libcumlprims version in GPU CI
- PR #1040: Update version of numba in development conda yaml files
- PR #1043: Updates to accomodate cuDF python code reorganization
- PR #1044: Remove nvidia driver installation from ci/cpu/build.sh
- PR #991: Barnes Hut TSNE Memory Issue Fixes
- PR #1075: Pinning Dask version for consistent CI results
- PR #990: Barnes Hut TSNE Memory Issue Fixes
- PR #1072: Remove pip requirements and setup
- PR #1074: Fix flake8 CI style check
<<<<<<< HEAD
- PR #1087: Accuracy improvement for sqrt/log in RF max_feature
=======
- PR #1088: Change straggling numba python allocations to use RMM
>>>>>>> afb27077

# cuML 0.9.0 (21 Aug 2019)

## New Features

- PR #894: Convert RF to treelite format
- PR #826: Jones transformation of params for ARIMA models timeSeries ml-prim
- PR #697: Silhouette Score metric ml-prim
- PR #674: KL Divergence metric ml-prim
- PR #787: homogeneity, completeness and v-measure metrics ml-prim
- PR #711: Mutual Information metric ml-prim
- PR #724: Entropy metric ml-prim
- PR #766: Expose score method based on inertia for KMeans
- PR #823: prims: cluster dispersion metric
- PR #816: Added inverse_transform() for LabelEncoder
- PR #789: prims: sampling without replacement
- PR #813: prims: Col major istance prim
- PR #635: Random Forest & Decision Tree Regression (Single-GPU)
- PR #819: Forest Inferencing Library (FIL)
- PR #829: C++: enable nvtx ranges
- PR #835: Holt-Winters algorithm
- PR #837: treelite for decision forest exchange format
- PR #871: Wrapper for FIL
- PR #870: make_blobs python function
- PR #881: wrappers for accuracy_score and adjusted_rand_score functions
- PR #840: Dask RF classification and regression
- PR #870: make_blobs python function
- PR #879: import of treelite models to FIL
- PR #892: General Gram matrices prim
- PR #883: Adding MNMG Kmeans
- PR #930: Dask RF
- PR #882: TSNE - T-Distributed Stochastic Neighbourhood Embedding
- PR #624: Internals API & Graph Based Dimensionality Reductions Callback
- PR #926: Wrapper for FIL
- PR #960: Enable using libcumlprims for MG algorithms/prims

## Improvements
- PR #822: build: build.sh update to club all make targets together
- PR #807: Added development conda yml files
- PR #840: Require cmake >= 3.14
- PR #832: Stateless Decision Tree and Random Forest API
- PR #857: Small modifications to comms for utilizing IB w/ Dask
- PR #851: Random forest Stateless API wrappers
- PR #865: High Performance RF
- PR #895: Pretty prints arguments!
- PR #920: Add an empty marker kernel for tracing purposes
- PR #915: syncStream added to cumlCommunicator
- PR #922: Random Forest support in FIL
- PR #911: Update headers to credit CannyLabs BH TSNE implementation
- PR #918: Streamline CUDA_REL environment variable
- PR #924: kmeans: updated APIs to be stateless, refactored code for mnmg support
- PR #950: global_bias support in FIL
- PR #773: Significant improvements to input checking of all classes and common input API for Python
- PR #957: Adding docs to RF & KMeans MNMG. Small fixes for release
- PR #965: Making dask-ml a hard dependency
- PR #976: Update api.rst for new 0.9 classes
- PR #973: Use cudaDeviceGetAttribute instead of relying on cudaDeviceProp object being passed
- PR #978: Update README for 0.9
- PR #1009: Fix references to notebooks-contrib

## Bug Fixes

- PR #923: Fix misshapen level/trend/season HoltWinters output
- PR #831: Update conda package dependencies to cudf 0.9
- PR #772: Add missing cython headers to SGD and CD
- PR #849: PCA no attribute trans_input_ transform bug fix
- PR #869: Removing incorrect information from KNN Docs
- PR #885: libclang installation fix for GPUCI
- PR #896: Fix typo in comms build instructions
- PR #921: Fix build scripts using incorrect cudf version
- PR #928: TSNE Stability Adjustments
- PR #934: Cache cudaDeviceProp in cumlHandle for perf reasons
- PR #932: Change default param value for RF classifier
- PR #949: Fix dtype conversion tests for unsupported cudf dtypes
- PR #908: Fix local build generated file ownerships
- PR #983: Change RF max_depth default to 16
- PR #987: Change default values for knn
- PR #988: Switch to exact tsne
- PR #991: Cleanup python code in cuml.dask.cluster
- PR #996: ucx_initialized being properly set in CommsContext
- PR #1007: Throws a well defined error when mutigpu is not enabled
- PR #1018: Hint location of nccl in build.sh for CI
- PR #1022: Using random_state to make K-Means MNMG tests deterministic
- PR #1034: Fix typos and formatting issues in RF docs

# cuML 0.8.0 (27 June 2019)

## New Features

- PR #652: Adjusted Rand Index metric ml-prim
- PR #679: Class label manipulation ml-prim
- PR #636: Rand Index metric ml-prim
- PR #515: Added Random Projection feature
- PR #504: Contingency matrix ml-prim
- PR #644: Add train_test_split utility for cuDF dataframes
- PR #612: Allow Cuda Array Interface, Numba inputs and input code refactor
- PR #641: C: Separate C-wrapper library build to generate libcuml.so
- PR #631: Add nvcategory based ordinal label encoder
- PR #681: Add MBSGDClassifier and MBSGDRegressor classes around SGD
- PR #705: Quasi Newton solver and LogisticRegression Python classes
- PR #670: Add test skipping functionality to build.sh
- PR #678: Random Forest Python class
- PR #684: prims: make_blobs primitive
- PR #673: prims: reduce cols by key primitive
- PR #812: Add cuML Communications API & consolidate Dask cuML

## Improvements

- PR #597: C++ cuML and ml-prims folder refactor
- PR #590: QN Recover from numeric errors
- PR #482: Introduce cumlHandle for pca and tsvd
- PR #573: Remove use of unnecessary cuDF column and series copies
- PR #601: Cython PEP8 cleanup and CI integration
- PR #596: Introduce cumlHandle for ols and ridge
- PR #579: Introduce cumlHandle for cd and sgd, and propagate C++ errors in cython level for cd and sgd
- PR #604: Adding cumlHandle to kNN, spectral methods, and UMAP
- PR #616: Enable clang-format for enforcing coding style
- PR #618: CI: Enable copyright header checks
- PR #622: Updated to use 0.8 dependencies
- PR #626: Added build.sh script, updated CI scripts and documentation
- PR #633: build: Auto-detection of GPU_ARCHS during cmake
- PR #650: Moving brute force kNN to prims. Creating stateless kNN API.
- PR #662: C++: Bulk clang-format updates
- PR #671: Added pickle pytests and correct pickling of Base class
- PR #675: atomicMin/Max(float, double) with integer atomics and bit flipping
- PR #677: build: 'deep-clean' to build.sh to clean faiss build as well
- PR #683: Use stateless c++ API in KNN so that it can be pickled properly
- PR #686: Use stateless c++ API in UMAP so that it can be pickled properly
- PR #695: prims: Refactor pairwise distance
- PR #707: Added stress test and updated documentation for RF
- PR #701: Added emacs temporary file patterns to .gitignore
- PR #606: C++: Added tests for host_buffer and improved device_buffer and host_buffer implementation
- PR #726: Updated RF docs and stress test
- PR #730: Update README and RF docs for 0.8
- PR #744: Random projections generating binomial on device. Fixing tests.
- PR #741: Update API docs for 0.8
- PR #754: Pickling of UMAP/KNN
- PR #753: Made PCA and TSVD picklable
- PR #746: LogisticRegression and QN API docstrings

## Bug Fixes
- PR #584: Added missing virtual destructor to deviceAllocator and hostAllocator
- PR #620: C++: Removed old unit-test files in ml-prims
- PR #627: C++: Fixed dbscan crash issue filed in 613
- PR #640: Remove setuptools from conda run dependency
- PR #646: Update link in contributing.md
- PR #649: Bug fix to LinAlg::reduce_rows_by_key prim filed in issue #648
- PR #666: fixes to gitutils.py to resolve both string decode and handling of uncommitted files
- PR #676: Fix template parameters in `bernoulli()` implementation.
- PR #685: Make CuPy optional to avoid nccl conda package conflicts
- PR #687: prims: updated tolerance for reduce_cols_by_key unit-tests
- PR #689: Removing extra prints from NearestNeighbors cython
- PR #718: Bug fix for DBSCAN and increasing batch size of sgd
- PR #719: Adding additional checks for dtype of the data
- PR #736: Bug fix for RF wrapper and .cu print function
- PR #547: Fixed issue if C++ compiler is specified via CXX during configure.
- PR #759: Configure Sphinx to render params correctly
- PR #762: Apply threshold to remove flakiness of UMAP tests.
- PR #768: Fixing memory bug from stateless refactor
- PR #782: Nearest neighbors checking properly whether memory should be freed
- PR #783: UMAP was using wrong size for knn computation
- PR #776: Hotfix for self.variables in RF
- PR #777: Fix numpy input bug
- PR #784: Fix jit of shuffle_idx python function
- PR #790: Fix rows_sample input type for RF
- PR #793: Fix for dtype conversion utility for numba arrays without cupy installed
- PR #806: Add a seed for sklearn model in RF test file
- PR #843: Rf quantile fix

# cuML 0.7.0 (10 May 2019)

## New Features

- PR #405: Quasi-Newton GLM Solvers
- PR #277: Add row- and column-wise weighted mean primitive
- PR #424: Add a grid-sync struct for inter-block synchronization
- PR #430: Add R-Squared Score to ml primitives
- PR #463: Add matrix gather to ml primitives
- PR #435: Expose cumlhandle in cython + developer guide
- PR #455: Remove default-stream arguement across ml-prims and cuML
- PR #375: cuml cpp shared library renamed to libcuml++.so
- PR #460: Random Forest & Decision Trees (Single-GPU, Classification)
- PR #491: Add doxygen build target for ml-prims
- PR #505: Add R-Squared Score to python interface
- PR #507: Add coordinate descent for lasso and elastic-net
- PR #511: Add a minmax ml-prim
- PR #516: Added Trustworthiness score feature
- PR #520: Add local build script to mimic gpuCI
- PR #503: Add column-wise matrix sort primitive
- PR #525: Add docs build script to cuML
- PR #528: Remove current KMeans and replace it with a new single GPU implementation built using ML primitives

## Improvements

- PR #481: Refactoring Quasi-Newton to use cumlHandle
- PR #467: Added validity check on cumlHandle_t
- PR #461: Rewrote permute and added column major version
- PR #440: README updates
- PR #295: Improve build-time and the interface e.g., enable bool-OutType, for distance()
- PR #390: Update docs version
- PR #272: Add stream parameters to cublas and cusolver wrapper functions
- PR #447: Added building and running mlprims tests to CI
- PR #445: Lower dbscan memory usage by computing adjacency matrix directly
- PR #431: Add support for fancy iterator input types to LinAlg::reduce_rows_by_key
- PR #394: Introducing cumlHandle API to dbscan and add example
- PR #500: Added CI check for black listed CUDA Runtime API calls
- PR #475: exposing cumlHandle for dbscan from python-side
- PR #395: Edited the CONTRIBUTING.md file
- PR #407: Test files to run stress, correctness and unit tests for cuml algos
- PR #512: generic copy method for copying buffers between device/host
- PR #533: Add cudatoolkit conda dependency
- PR #524: Use cmake find blas and find lapack to pass configure options to faiss
- PR #527: Added notes on UMAP differences from reference implementation
- PR #540: Use latest release version in update-version CI script
- PR #552: Re-enable assert in kmeans tests with xfail as needed
- PR #581: Add shared memory fast col major to row major function back with bound checks
- PR #592: More efficient matrix copy/reverse methods
- PR #721: Added pickle tests for DBSCAN and Random Projections

## Bug Fixes

- PR #334: Fixed segfault in `ML::cumlHandle_impl::destroyResources`
- PR #349: Developer guide clarifications for cumlHandle and cumlHandle_impl
- PR #398: Fix CI scripts to allow nightlies to be uploaded
- PR #399: Skip PCA tests to allow CI to run with driver 418
- PR #422: Issue in the PCA tests was solved and CI can run with driver 418
- PR #409: Add entry to gitmodules to ignore build artifacts
- PR #412: Fix for svdQR function in ml-prims
- PR #438: Code that depended on FAISS was building everytime.
- PR #358: Fixed an issue when switching streams on MLCommon::device_buffer and MLCommon::host_buffer
- PR #434: Fixing bug in CSR tests
- PR #443: Remove defaults channel from ci scripts
- PR #384: 64b index arithmetic updates to the kernels inside ml-prims
- PR #459: Fix for runtime library path of pip package
- PR #464: Fix for C++11 destructor warning in qn
- PR #466: Add support for column-major in LinAlg::*Norm methods
- PR #465: Fixing deadlock issue in GridSync due to consecutive sync calls
- PR #468: Fix dbscan example build failure
- PR #470: Fix resource leakage in Kalman filter python wrapper
- PR #473: Fix gather ml-prim test for change in rng uniform API
- PR #477: Fixes default stream initialization in cumlHandle
- PR #480: Replaced qn_fit() declaration with #include of file containing definition to fix linker error
- PR #495: Update cuDF and RMM versions in GPU ci test scripts
- PR #499: DEVELOPER_GUIDE.md: fixed links and clarified ML::detail::streamSyncer example
- PR #506: Re enable ml-prim tests in CI
- PR #508: Fix for an error with default argument in LinAlg::meanSquaredError
- PR #519: README.md Updates and adding BUILD.md back
- PR #526: Fix the issue of wrong results when fit and transform of PCA are called separately
- PR #531: Fixing missing arguments in updateDevice() for RF
- PR #543: Exposing dbscan batch size through cython API and fixing broken batching
- PR #551: Made use of ZLIB_LIBRARIES consistent between ml_test and ml_mg_test
- PR #557: Modified CI script to run cuML tests before building mlprims and removed lapack flag
- PR #578: Updated Readme.md to add lasso and elastic-net
- PR #580: Fixing cython garbage collection bug in KNN
- PR #577: Use find libz in prims cmake
- PR #594: fixed cuda-memcheck mean_center test failures


# cuML 0.6.1 (09 Apr 2019)

## Bug Fixes

- PR #462 Runtime library path fix for cuML pip package


# cuML 0.6.0 (22 Mar 2019)

## New Features

- PR #249: Single GPU Stochastic Gradient Descent for linear regression, logistic regression, and linear svm with L1, L2, and elastic-net penalties.
- PR #247: Added "proper" CUDA API to cuML
- PR #235: NearestNeighbors MG Support
- PR #261: UMAP Algorithm
- PR #290: NearestNeighbors numpy MG Support
- PR #303: Reusable spectral embedding / clustering
- PR #325: Initial support for single process multi-GPU OLS and tSVD
- PR #271: Initial support for hyperparameter optimization with dask for many models

## Improvements

- PR #144: Dockerfile update and docs for LinearRegression and Kalman Filter.
- PR #168: Add /ci/gpu/build.sh file to cuML
- PR #167: Integrating full-n-final ml-prims repo inside cuml
- PR #198: (ml-prims) Removal of *MG calls + fixed a bug in permute method
- PR #194: Added new ml-prims for supporting LASSO regression.
- PR #114: Building faiss C++ api into libcuml
- PR #64: Using FAISS C++ API in cuML and exposing bindings through cython
- PR #208: Issue ml-common-3: Math.h: swap thrust::for_each with binaryOp,unaryOp
- PR #224: Improve doc strings for readable rendering with readthedocs
- PR #209: Simplify README.md, move build instructions to BUILD.md
- PR #218: Fix RNG to use given seed and adjust RNG test tolerances.
- PR #225: Support for generating random integers
- PR #215: Refactored LinAlg::norm to Stats::rowNorm and added Stats::colNorm
- PR #234: Support for custom output type and passing index value to main_op in *Reduction kernels
- PR #230: Refactored the cuda_utils header
- PR #236: Refactored cuml python package structure to be more sklearn like
- PR #232: Added reduce_rows_by_key
- PR #246: Support for 2 vectors in the matrix vector operator
- PR #244: Fix for single GPU OLS and Ridge to support one column training data
- PR #271: Added get_params and set_params functions for linear and ridge regression
- PR #253: Fix for issue #250-reduce_rows_by_key failed memcheck for small nkeys
- PR #269: LinearRegression, Ridge Python docs update and cleaning
- PR #322: set_params updated
- PR #237: Update build instructions
- PR #275: Kmeans use of faster gpu_matrix
- PR #288: Add n_neighbors to NearestNeighbors constructor
- PR #302: Added FutureWarning for deprecation of current kmeans algorithm
- PR #312: Last minute cleanup before release
- PR #315: Documentation updating and enhancements
- PR #330: Added ignored argument to pca.fit_transform to map to sklearn's implemenation
- PR #342: Change default ABI to ON
- PR #572: Pulling DBSCAN components into reusable primitives


## Bug Fixes

- PR #193: Fix AttributeError in PCA and TSVD
- PR #211: Fixing inconsistent use of proper batch size calculation in DBSCAN
- PR #202: Adding back ability for users to define their own BLAS
- PR #201: Pass CMAKE CUDA path to faiss/configure script
- PR #200 Avoid using numpy via cimport in KNN
- PR #228: Bug fix: LinAlg::unaryOp with 0-length input
- PR #279: Removing faiss-gpu references in README
- PR #321: Fix release script typo
- PR #327: Update conda requirements for version 0.6 requirements
- PR #352: Correctly calculating numpy chunk sizing for kNN
- PR #345: Run python import as part of package build to trigger compilation
- PR #347: Lowering memory usage of kNN.
- PR #355: Fixing issues with very large numpy inputs to SPMG OLS and tSVD.
- PR #357: Removing FAISS requirement from README
- PR #362: Fix for matVecOp crashing on large input sizes
- PR #366: Index arithmetic issue fix with TxN_t class
- PR #376: Disabled kmeans tests since they are currently too sensitive (see #71)
- PR #380: Allow arbitrary data size on ingress for numba_utils.row_matrix
- PR #385: Fix for long import cuml time in containers and fix for setup_pip
- PR #630: Fixing a missing kneighbors in nearest neighbors python proxy

# cuML 0.5.1 (05 Feb 2019)

## Bug Fixes

- PR #189 Avoid using numpy via cimport to prevent ABI issues in Cython compilation


# cuML 0.5.0 (28 Jan 2019)

## New Features

- PR #66: OLS Linear Regression
- PR #44: Distance calculation ML primitives
- PR #69: Ridge (L2 Regularized) Linear Regression
- PR #103: Linear Kalman Filter
- PR #117: Pip install support
- PR #64: Device to device support from cuML device pointers into FAISS

## Improvements

- PR #56: Make OpenMP optional for building
- PR #67: Github issue templates
- PR #44: Refactored DBSCAN to use ML primitives
- PR #91: Pytest cleanup and sklearn toyset datasets based pytests for kmeans and dbscan
- PR #75: C++ example to use kmeans
- PR #117: Use cmake extension to find any zlib installed in system
- PR #94: Add cmake flag to set ABI compatibility
- PR #139: Move thirdparty submodules to root and add symlinks to new locations
- PR #151: Replace TravisCI testing and conda pkg builds with gpuCI
- PR #164: Add numba kernel for faster column to row major transform
- PR #114: Adding FAISS to cuml build

## Bug Fixes

- PR #48: CUDA 10 compilation warnings fix
- PR #51: Fixes to Dockerfile and docs for new build system
- PR #72: Fixes for GCC 7
- PR #96: Fix for kmeans stack overflow with high number of clusters
- PR #105: Fix for AttributeError in kmeans fit method
- PR #113: Removed old  glm python/cython files
- PR #118: Fix for AttributeError in kmeans predict method
- PR #125: Remove randomized solver option from PCA python bindings


# cuML 0.4.0 (05 Dec 2018)

## New Features

## Improvements

- PR #42: New build system: separation of libcuml.so and cuml python package
- PR #43: Added changelog.md

## Bug Fixes


# cuML 0.3.0 (30 Nov 2018)

## New Features

- PR #33: Added ability to call cuML algorithms using numpy arrays

## Improvements

- PR #24: Fix references of python package from cuML to cuml and start using versioneer for better versioning
- PR #40: Added support for refactored cuDF 0.3.0, updated Conda files
- PR #33: Major python test cleaning, all tests pass with cuDF 0.2.0 and 0.3.0. Preparation for new build system
- PR #34: Updated batch count calculation logic in DBSCAN
- PR #35: Beginning of DBSCAN refactor to use cuML mlprims and general improvements

## Bug Fixes

- PR #30: Fixed batch size bug in DBSCAN that caused crash. Also fixed various locations for potential integer overflows
- PR #28: Fix readthedocs build documentation
- PR #29: Fix pytests for cuml name change from cuML
- PR #33: Fixed memory bug that would cause segmentation faults due to numba releasing memory before it was used. Also fixed row major/column major bugs for different algorithms
- PR #36: Fix kmeans gtest to use device data
- PR #38: cuda\_free bug removed that caused google tests to sometimes pass and sometimes fail randomly
- PR #39: Updated cmake to correctly link with CUDA libraries, add CUDA runtime linking and include source files in compile target

# cuML 0.2.0 (02 Nov 2018)

## New Features

- PR #11: Kmeans algorithm added
- PR #7: FAISS KNN wrapper added
- PR #21: Added Conda install support

## Improvements

- PR #15: Added compatibility with cuDF (from prior pyGDF)
- PR #13: Added FAISS to Dockerfile
- PR #21: Added TravisCI build system for CI and Conda builds

## Bug Fixes

- PR #4: Fixed explained variance bug in TSVD
- PR #5: Notebook bug fixes and updated results


# cuML 0.1.0

Initial release including PCA, TSVD, DBSCAN, ml-prims and cython wrappers<|MERGE_RESOLUTION|>--- conflicted
+++ resolved
@@ -18,11 +18,8 @@
 - PR #990: Barnes Hut TSNE Memory Issue Fixes
 - PR #1072: Remove pip requirements and setup
 - PR #1074: Fix flake8 CI style check
-<<<<<<< HEAD
 - PR #1087: Accuracy improvement for sqrt/log in RF max_feature
-=======
 - PR #1088: Change straggling numba python allocations to use RMM
->>>>>>> afb27077
 
 # cuML 0.9.0 (21 Aug 2019)
 
